/*******************************************************************************
 * Public library interface of KaMinPar.
 *
 * @file:   kaminpar.h
 * @author: Daniel Seemaier
 * @date:   13.03.2023
 ******************************************************************************/
#ifndef KAMINPAR_H
#define KAMINPAR_H

#include <algorithm>
#include <cmath>
#include <cstdint>
#include <limits>
#include <memory>
#include <numeric>
#include <span>
#include <string>
#include <type_traits>
#include <unordered_set>
#include <utility>
#include <vector>

#include <tbb/global_control.h>

#define KAMINPAR_VERSION_MAJOR 3
#define KAMINPAR_VERSION_MINOR 6
#define KAMINPAR_VERSION_PATCH 0

namespace kaminpar::shm {

#ifdef KAMINPAR_64BIT_NODE_IDS
using NodeID = std::uint64_t;
#else  // KAMINPAR_64BIT_NODE_IDS
using NodeID = std::uint32_t;
#endif // KAMINPAR_64BIT_NODE_IDS

#ifdef KAMINPAR_64BIT_EDGE_IDS
using EdgeID = std::uint64_t;
#else  // KAMINPAR_64BIT_EDGE_IDS
using EdgeID = std::uint32_t;
#endif // KAMINPAR_64BIT_EDGE_IDS

#ifdef KAMINPAR_64BIT_WEIGHTS
using NodeWeight = std::int64_t;
using EdgeWeight = std::int64_t;
using UnsignedEdgeWeight = std::uint64_t;
using UnsignedNodeWeight = std::uint64_t;
#else  // KAMINPAR_64BIT_WEIGHTS
using NodeWeight = std::int32_t;
using UnsignedNodeWeight = std::uint32_t;
using EdgeWeight = std::int32_t;
using UnsignedEdgeWeight = std::uint32_t;
#endif // KAMINPAR_64BIT_WEIGHTS

using BlockID = std::uint32_t;
using BlockWeight = NodeWeight;

constexpr BlockID kInvalidBlockID = std::numeric_limits<BlockID>::max();
constexpr NodeID kInvalidNodeID = std::numeric_limits<NodeID>::max();
constexpr EdgeID kInvalidEdgeID = std::numeric_limits<EdgeID>::max();
constexpr NodeWeight kInvalidNodeWeight = std::numeric_limits<NodeWeight>::max();
constexpr EdgeWeight kInvalidEdgeWeight = std::numeric_limits<EdgeWeight>::max();
constexpr BlockWeight kInvalidBlockWeight = std::numeric_limits<BlockWeight>::max();

enum class NodeOrdering {
  NATURAL,
  DEGREE_BUCKETS,
  EXTERNAL_DEGREE_BUCKETS,
  IMPLICIT_DEGREE_BUCKETS
};

enum class EdgeOrdering {
  NATURAL,
  COMPRESSION
};

//
// Coarsening
//

enum class CoarseningAlgorithm {
  NOOP,
  BASIC_CLUSTERING,
  OVERLAY_CLUSTERING,
  SPARSIFICATION_CLUSTERING,
};

enum class ClusteringAlgorithm {
  NOOP,
  LABEL_PROPAGATION,
};

enum class ClusterWeightLimit {
  EPSILON_BLOCK_WEIGHT,
  BLOCK_WEIGHT,
  ONE,
  ZERO,
};

enum class LabelPropagationImplementation {
  SINGLE_PHASE,
  TWO_PHASE,
  GROWING_HASH_TABLES
};

enum class TwoHopStrategy {
  DISABLE,
  MATCH,
  MATCH_THREADWISE,
  CLUSTER,
  CLUSTER_THREADWISE,
};

enum class IsolatedNodesClusteringStrategy {
  KEEP,
  MATCH,
  CLUSTER,
  MATCH_DURING_TWO_HOP,
  CLUSTER_DURING_TWO_HOP,
};

enum class TieBreakingStrategy {
  GEOMETRIC,
  UNIFORM,
};

enum class ContractionAlgorithm {
  BUFFERED,
  UNBUFFERED,
  UNBUFFERED_NAIVE,
};

enum class ContractionImplementation {
  SINGLE_PHASE,
  TWO_PHASE,
  GROWING_HASH_TABLES
};

struct LabelPropagationCoarseningContext {
  std::size_t num_iterations;
  NodeID large_degree_threshold;
  NodeID max_num_neighbors;

  LabelPropagationImplementation impl;
  bool relabel_before_second_phase;

  TwoHopStrategy two_hop_strategy;
  double two_hop_threshold;

  IsolatedNodesClusteringStrategy isolated_nodes_strategy;

  TieBreakingStrategy tie_breaking_strategy;
};

struct ContractionCoarseningContext {
  ContractionAlgorithm algorithm;
  ContractionImplementation unbuffered_implementation;

  double edge_buffer_fill_fraction;
};

struct ClusterCoarseningContext {
  ClusteringAlgorithm algorithm;
  LabelPropagationCoarseningContext lp;

  ClusterWeightLimit cluster_weight_limit;
  double cluster_weight_multiplier;

  double shrink_factor;

  std::size_t max_mem_free_coarsening_level;

  bool forced_kc_level;
  bool forced_pc_level;
  double forced_level_upper_factor;
  double forced_level_lower_factor;
};

struct OverlayClusterCoarseningContext {
  int num_levels;
  int max_level;
};

struct SparsificationClusterCoarseningContext {
  double density_target_factor;
  double edge_target_factor;
  double laziness_factor;
};

struct CoarseningContext {
  CoarseningAlgorithm algorithm;

  ClusterCoarseningContext clustering;
  OverlayClusterCoarseningContext overlay_clustering;
  SparsificationClusterCoarseningContext sparsification_clustering;

  ContractionCoarseningContext contraction;

  NodeID contraction_limit;
  double convergence_threshold;
};

//
// Refinement
//

enum class RefinementAlgorithm {
  NOOP,
  OVERLOAD_BALANCER,
  UNDERLOAD_BALANCER,
  LABEL_PROPAGATION,
  KWAY_FM,
  TWOWAY_FLOW,
  JET,
  MTKAHYPAR,
};

struct BalancerRefinementContext {};

struct LabelPropagationRefinementContext {
  std::size_t num_iterations;
  NodeID large_degree_threshold;
  NodeID max_num_neighbors;

  LabelPropagationImplementation impl;
  TieBreakingStrategy tie_breaking_strategy;
};

enum class GainCacheStrategy {
  COMPACT_HASHING,
  COMPACT_HASHING_LARGE_K,
  SPARSE,
  SPARSE_LARGE_K,
  HASHING,
  HASHING_LARGE_K,
  DENSE,
  DENSE_LARGE_K,
  ON_THE_FLY,
};

struct KwayFMRefinementContext {
  NodeID num_seed_nodes;
  double alpha;
  int num_iterations;
  bool unlock_locally_moved_nodes;
  bool unlock_seed_nodes;
  bool use_exact_abortion_threshold;
  double abortion_threshold;

  GainCacheStrategy gain_cache_strategy;
  EdgeID constant_high_degree_threshold;
  double k_based_high_degree_threshold;

  int minimal_parallelism;

  bool dbg_compute_batch_stats;
  bool dbg_report_progress;
};

struct FlowSchedulerContext {
  bool parallel;
  bool deterministic;
  double parallel_search_multiplier;

  bool skip_unpromising_cuts;
  bool skip_small_cuts;
  EdgeWeight small_cut_threshold;
};

struct FlowNetworkConstructionContext {
  bool deterministic;

  double border_region_scaling_factor;
  NodeID max_border_distance;
};

struct PreflowPushContext {
  bool global_relabeling_heuristic;
  double global_relabeling_frequency;

  bool parallel_blocking_resolution;
  NodeID sequential_discharge_threshold;
};

struct PiercingHeuristicContext {
  bool deterministic;

  bool determine_distance_from_cut;
  bool fallback_heuristic;

  bool bulk_piercing;
  double bulk_piercing_shrinking_factor;
  NodeID bulk_piercing_round_threshold;
};

struct FlowRebalancerContext {
  bool enabled;

  bool dynamic_rebalancer;
  bool rebalance_both_cuts;

  bool abort_on_candidate_cut;
  bool abort_on_improved_cut;
  bool abort_on_stable_improved_cut;
};

struct FlowCutterContext {
  bool use_whfc;
  bool abort_on_first_cut;

  NodeID small_flow_network_threshold;
  PreflowPushContext flow;
  PiercingHeuristicContext piercing;
<<<<<<< HEAD
  FlowRebalancerContext rebalancer;
=======
>>>>>>> ef63cb38
};

struct TwowayFlowRefinementContext {
  double min_round_improvement_factor;
  std::size_t max_num_rounds;
  std::size_t time_limit;

  bool run_sequentially;
  bool free_memory_after_round;

  FlowSchedulerContext scheduler;
  FlowNetworkConstructionContext construction;
  FlowCutterContext flow_cutter;
};

struct JetRefinementContext {
  int num_iterations;
  int num_fruitless_iterations;
  double fruitless_threshold;
  int num_rounds_on_fine_level;
  int num_rounds_on_coarse_level;
  double initial_gain_temp_on_fine_level;
  double final_gain_temp_on_fine_level;
  double initial_gain_temp_on_coarse_level;
  double final_gain_temp_on_coarse_level;
  RefinementAlgorithm balancing_algorithm;
};

struct MtKaHyParRefinementContext {
  std::string config_filename;
  std::string coarse_config_filename;
  std::string fine_config_filename;
  bool disable_logging;
};

struct RefinementContext {
  std::vector<RefinementAlgorithm> algorithms;

  BalancerRefinementContext balancer;
  LabelPropagationRefinementContext lp;
  KwayFMRefinementContext kway_fm;
  TwowayFlowRefinementContext twoway_flow;
  JetRefinementContext jet;
  MtKaHyParRefinementContext mtkahypar;

  [[nodiscard]] bool includes_algorithm(const RefinementAlgorithm algorithm) const {
    return std::find(algorithms.begin(), algorithms.end(), algorithm) != algorithms.end();
  }
};

//
// Initial Partitioning
//

struct InitialCoarseningContext {
  NodeID contraction_limit;
  double convergence_threshold;
  NodeID large_degree_threshold;

  ClusterWeightLimit cluster_weight_limit;
  double cluster_weight_multiplier;
};

enum class InitialRefinementAlgorithm {
  NOOP,
  TWOWAY_SIMPLE_FM,
  TWOWAY_ADAPTIVE_FM,
  TWOWAY_FLOW,
};

struct InitialFMRefinementContext {
  NodeID num_fruitless_moves;
  double alpha;

  std::size_t num_iterations;
  double improvement_abortion_threshold;
};

struct InitialRefinementContext {
  std::vector<InitialRefinementAlgorithm> algorithms;

  InitialFMRefinementContext fm;
  TwowayFlowRefinementContext twoway_flow;
};

struct InitialPoolPartitionerContext {
  InitialRefinementContext refinement;

  double repetition_multiplier;

  int min_num_repetitions;
  int min_num_non_adaptive_repetitions;
  int max_num_repetitions;
  int num_seed_iterations;

  bool use_adaptive_bipartitioner_selection;

  bool enable_bfs_bipartitioner;
  bool enable_ggg_bipartitioner;
  bool enable_random_bipartitioner;
};

struct InitialPartitioningContext {
  InitialCoarseningContext coarsening;
  InitialPoolPartitionerContext pool;
  InitialRefinementContext refinement;

  bool refine_pool_partition;
  bool use_adaptive_epsilon;
};

//
// Application level
//

struct PartitionContext {
  NodeID original_n = kInvalidNodeID;
  NodeID n = kInvalidNodeID;
  EdgeID m = kInvalidEdgeID;
  NodeWeight original_total_node_weight = kInvalidNodeWeight;
  NodeWeight total_node_weight = kInvalidNodeWeight;
  EdgeWeight total_edge_weight = kInvalidEdgeWeight;
  NodeWeight max_node_weight = kInvalidNodeWeight;

  BlockID k;

  [[nodiscard]] BlockWeight min_block_weight(const BlockID block) const {
    return _min_block_weights.empty() ? 0 : _min_block_weights[block];
  }

  [[nodiscard]] bool has_min_block_weights() const {
    return !_min_block_weights.empty();
  }

  [[nodiscard]] BlockWeight perfectly_balanced_block_weight(const BlockID block) const {
    return std::ceil(1.0 * _unrelaxed_max_block_weights[block] / (1 + inferred_epsilon()));
  }

  [[nodiscard]] std::span<const BlockWeight> max_block_weights() const {
    return _max_block_weights;
  }

  [[nodiscard]] BlockWeight max_block_weight(const BlockID block) const {
    return _max_block_weights[block];
  }

  [[nodiscard]] BlockWeight total_max_block_weights(const BlockID begin, const BlockID end) const {
    if (_uniform_block_weights) {
      return _max_block_weights[begin] * (end - begin);
    }

    return std::accumulate(
        _max_block_weights.begin() + begin,
        _max_block_weights.begin() + end,
        static_cast<BlockWeight>(0)
    );
  }

  [[nodiscard]] BlockWeight
  total_unrelaxed_max_block_weights(const BlockID begin, const BlockID end) const {
    if (_uniform_block_weights) {
      return (1.0 + inferred_epsilon()) * std::ceil(1.0 * (end - begin) * total_node_weight / k);
    }

    return std::accumulate(
        _unrelaxed_max_block_weights.begin() + begin,
        _unrelaxed_max_block_weights.begin() + end,
        static_cast<BlockWeight>(0)
    );
  }

  [[nodiscard]] double epsilon() const {
    return _epsilon < 0.0 ? inferred_epsilon() : _epsilon;
  }

  [[nodiscard]] double infer_epsilon(const NodeWeight actual_total_node_weight) const {
    if (_uniform_block_weights) {
      const double max = (1.0 + _epsilon) * std::ceil(1.0 * original_total_node_weight / k);
      return max / std::ceil(1.0 * actual_total_node_weight / k) - 1.0;
    }

    return 1.0 * _total_max_block_weights / actual_total_node_weight - 1.0;
  }

  [[nodiscard]] double inferred_epsilon() const {
    return infer_epsilon(total_node_weight);
  }

  void set_epsilon(const double eps) {
    _epsilon = eps;
  }

  [[nodiscard]] bool has_epsilon() const {
    return _epsilon > 0.0;
  }

  [[nodiscard]] bool has_uniform_block_weights() const {
    return _uniform_block_weights;
  }

  void
  setup(const class Graph &graph, BlockID k, double epsilon, bool relax_max_block_weights = false);

  void setup(
      const class Graph &graph,
      std::vector<BlockWeight> max_block_weights,
      bool relax_max_block_weights = false
  );

  void setup_min_block_weights(double min_epsilon);
  void setup_min_block_weights(std::vector<BlockWeight> min_block_weights);

  [[nodiscard]] bool has_uniform_min_block_weights() const {
    return _uniform_min_block_weights;
  }

private:
  std::vector<BlockWeight> _max_block_weights{};
  std::vector<BlockWeight> _unrelaxed_max_block_weights{};

  BlockWeight _total_max_block_weights = 0;
  double _epsilon = -1.0;
  bool _uniform_block_weights = false;

  std::vector<BlockWeight> _min_block_weights{};
  bool _uniform_min_block_weights = true;
};

struct ParallelContext {
  int num_threads;
};

struct DebugContext {
  std::string graph_name;

  // Options for dumping coarse graphs and intermediate partitions
  std::string dump_graph_filename;
  std::string dump_partition_filename;
  bool dump_toplevel_graph;
  bool dump_toplevel_partition;
  bool dump_coarsest_graph;
  bool dump_coarsest_partition;
  bool dump_graph_hierarchy;
  bool dump_partition_hierarchy;
};

enum class PartitioningMode {
  DEEP,
  VCYCLE,
  RB,
  KWAY,
};

enum class DeepInitialPartitioningMode {
  SEQUENTIAL,
  ASYNCHRONOUS_PARALLEL,
  SYNCHRONOUS_PARALLEL,
  COMMUNITIES,
};

enum class KwayInitialPartitioningMode {
  SEQUENTIAL,
  PARALLEL,
  LEGACY
};

struct PartitioningContext {
  PartitioningMode mode;

  DeepInitialPartitioningMode deep_initial_partitioning_mode;
  double deep_initial_partitioning_load;
  int min_consecutive_seq_bipartitioning_levels;
  bool refine_after_extending_partition;

  bool use_lazy_subgraph_memory;

  std::vector<BlockID> vcycles;
  bool restrict_vcycle_refinement;

  bool rb_enable_kway_toplevel_refinement;
  int rb_switch_to_seq_factor;

  KwayInitialPartitioningMode kway_initial_partitioning_mode;
};

struct GraphCompressionContext {
  bool enabled;

  bool high_degree_encoding = false;
  NodeID high_degree_threshold = kInvalidNodeID;
  NodeID high_degree_part_length = kInvalidNodeID;
  bool interval_encoding = false;
  NodeID interval_length_treshold = kInvalidNodeID;
  bool streamvbyte_encoding = false;

  double compression_ratio = -1;
  std::int64_t size_reduction = -1;
  std::size_t num_high_degree_nodes = std::numeric_limits<std::size_t>::max();
  std::size_t num_high_degree_parts = std::numeric_limits<std::size_t>::max();
  std::size_t num_interval_nodes = std::numeric_limits<std::size_t>::max();
  std::size_t num_intervals = std::numeric_limits<std::size_t>::max();

  void setup(const class Graph &graph);
};

struct Context {
  GraphCompressionContext compression;
  NodeOrdering node_ordering;
  EdgeOrdering edge_ordering;

  PartitioningContext partitioning;
  PartitionContext partition;
  CoarseningContext coarsening;
  InitialPartitioningContext initial_partitioning;
  RefinementContext refinement;
  ParallelContext parallel;
  DebugContext debug;
};

//
// Configuration presets
//

std::unordered_set<std::string> get_preset_names();

Context create_context_by_preset_name(const std::string &name);

Context create_default_context();
Context create_fast_context();
Context create_strong_context();

Context create_terapart_context();
Context create_terapart_strong_context();
Context create_terapart_largek_context();

Context create_largek_context();
Context create_largek_fast_context();
Context create_largek_strong_context();

Context create_jet_context(int rounds = 1);
Context create_noref_context();

Context create_vcycle_context(bool restrict_refinement = false);

Context create_esa21_smallk_context();
Context create_esa21_largek_context();
Context create_esa21_largek_fast_context();
Context create_esa21_strong_context();

Context create_mtkahypar_kway_context();
Context create_linear_time_kway_context();

//
// Graph compression interface
//

class AbstractGraph;
class CSRGraph;
class CompressedGraph;

class Graph {
public:
  using NodeID = kaminpar::shm::NodeID;
  using EdgeID = kaminpar::shm::EdgeID;
  using NodeWeight = kaminpar::shm::NodeWeight;
  using EdgeWeight = kaminpar::shm::EdgeWeight;

  Graph() = default;
  Graph(std::unique_ptr<AbstractGraph> graph);

  ~Graph();

  Graph(Graph &&) noexcept;
  Graph &operator=(Graph &&) noexcept;

  Graph(const Graph &) = delete;
  Graph &operator=(const Graph &) = delete;

  [[nodiscard]] NodeID n() const;
  [[nodiscard]] EdgeID m() const;

  [[nodiscard]] bool is_node_weighted() const;
  [[nodiscard]] NodeWeight max_node_weight() const;
  [[nodiscard]] NodeWeight total_node_weight() const;

  [[nodiscard]] bool is_edge_weighted() const;
  [[nodiscard]] EdgeWeight total_edge_weight() const;

  [[nodiscard]] bool sorted() const;

  [[nodiscard]] AbstractGraph *underlying_graph();
  [[nodiscard]] const AbstractGraph *underlying_graph() const;

  [[nodiscard]] CSRGraph &csr_graph();
  [[nodiscard]] const CSRGraph &csr_graph() const;
  [[nodiscard]] bool is_csr() const;

  [[nodiscard]] CompressedGraph &compressed_graph();
  [[nodiscard]] const CompressedGraph &compressed_graph() const;
  [[nodiscard]] bool is_compressed() const;

private:
  std::unique_ptr<AbstractGraph> _underlying_graph;
};

[[nodiscard]] Graph compress(
    std::span<const EdgeID> nodes,
    std::span<const NodeID> edges,
    std::span<const NodeWeight> node_weights = {},
    std::span<const NodeWeight> edge_weights = {},
    bool sorted = false
);

[[nodiscard]] Graph parallel_compress(
    std::span<const EdgeID> nodes,
    std::span<const NodeID> edges,
    std::span<const NodeWeight> node_weights = {},
    std::span<const NodeWeight> edge_weights = {},
    bool sorted = false
);

template <typename DegreeFetcher, typename NeighborhoodFetcher>
  requires std::invocable<DegreeFetcher, NodeID> &&
           std::convertible_to<std::invoke_result_t<DegreeFetcher, NodeID>, NodeID> &&
           std::invocable<NeighborhoodFetcher, NodeID, std::span<NodeID>>
[[nodiscard]] Graph parallel_compress(
    NodeID num_nodes,
    EdgeID num_edges,
    DegreeFetcher &&fetch_degree,
    NeighborhoodFetcher &&fetch_neighborhood,
    std::span<const NodeWeight> node_weights = {},
    bool sorted = false
);

template <typename DegreeFetcher, typename NeighborhoodFetcher>
  requires std::invocable<DegreeFetcher, NodeID> &&
           std::convertible_to<std::invoke_result_t<DegreeFetcher, NodeID>, NodeID> &&
           std::invocable<NeighborhoodFetcher, NodeID, std::span<std::pair<NodeID, EdgeWeight>>>
[[nodiscard]] Graph parallel_compress_weighted(
    NodeID num_nodes,
    EdgeID num_edges,
    DegreeFetcher &&fetch_degree,
    NeighborhoodFetcher &&fetch_neighborhood,
    std::span<const NodeWeight> node_weights = {},
    bool sorted = false
);

class CompressedGraphBuilder {
public:
  CompressedGraphBuilder(
      NodeID num_nodes,
      EdgeID num_edges,
      bool has_node_weights,
      bool has_edge_weights,
      bool sorted = false
  );

  void add_node(std::span<NodeID> neighbors);

  void add_node(std::span<std::pair<NodeID, EdgeWeight>> neighborhood);

  void add_node(std::span<NodeID> neighbors, std::span<EdgeWeight> edge_weights);

  void add_node_weight(NodeID node, NodeWeight weight);

  Graph build();

private:
  struct Impl;
  std::unique_ptr<Impl> _impl;
};

class ParallelCompressedGraphBuilder {
public:
  ParallelCompressedGraphBuilder(
      NodeID num_nodes,
      EdgeID num_edges,
      bool has_node_weights,
      bool has_edge_weights,
      bool sorted = false
  );

  void register_neighborhood(NodeID node, std::span<NodeID> neighbors);

  void register_neighborhood(NodeID node, std::span<std::pair<NodeID, EdgeWeight>> neighborhood);

  void register_neighborhood(
      NodeID node, std::span<NodeID> neighbors, std::span<EdgeWeight> edge_weights
  );

  void register_neighborhoods(
      NodeID node, std::span<EdgeID> nodes, std::span<std::pair<NodeID, EdgeWeight>> neighborhoods
  );

  void register_neighborhoods(
      NodeID node,
      std::span<EdgeID> nodes,
      std::span<NodeID> neighbors,
      std::span<EdgeWeight> edge_weights
  );

  void compute_offsets();

  void add_neighborhood(NodeID node, std::span<NodeID> neighbors);

  void add_neighborhood(NodeID node, std::span<std::pair<NodeID, EdgeWeight>> neighborhood);

  void
  add_neighborhood(NodeID node, std::span<NodeID> neighbors, std::span<EdgeWeight> edge_weights);

  void add_neighborhoods(
      NodeID node, std::span<EdgeID> nodes, std::span<std::pair<NodeID, EdgeWeight>> neighborhoods
  );

  void add_neighborhoods(
      NodeID node,
      std::span<EdgeID> nodes,
      std::span<NodeID> neighbors,
      std::span<EdgeWeight> edge_weights
  );

  void add_node_weight(NodeID node, NodeWeight weight);

  Graph build();

private:
  struct Impl;
  std::unique_ptr<Impl> _impl;
};

} // namespace kaminpar::shm

//
// Shared-memory partitioner interface
//

namespace kaminpar {

enum class OutputLevel : std::uint8_t {
  QUIET,       //! Disable all output to stdout.
  PROGRESS,    //! Continuously output progress information while partitioning.
  APPLICATION, //! Also output the application banner and context summary.
  EXPERIMENT,  //! Also output information only relevant for benchmarking.
  DEBUG,       //! Also output (a sane amount) of debug information.
};

class KaMinPar {
public:
  constexpr static double kDefaultEpsilon = 0.03;

  KaMinPar();
  KaMinPar(int num_threads, shm::Context ctx);

  KaMinPar(const KaMinPar &) = delete;
  KaMinPar &operator=(const KaMinPar &) = delete;

  KaMinPar(KaMinPar &&) noexcept = default;
  KaMinPar &operator=(KaMinPar &&) noexcept = default;

  ~KaMinPar();

  static void reseed(int seed);

  static int get_seed();

  /*!
   * Sets the verbosity of the partitioner.
   *
   * @param output_level Integer verbosity level, higher values mean more output.
   */
  void set_output_level(OutputLevel output_level);

  /*!
   * Sets the maximum depth of the timer tree. Only meaningful if the output level is set to
   * `APPLICATION` or `EXPERIMENT`.
   *
   * @param max_timer_depth The maximum depth of the timer stack.
   */
  void set_max_timer_depth(int max_timer_depth);

  /*!
   * Returns a non-const reference to the context object, which can be used to configure the
   * partitioning process.
   *
   * @return Reference to the context object.
   */
  shm::Context &context();

  /*!
   * Sets the graph to be partitioned by taking temporary ownership of the given pointers. In
   * particular, the partitioner might modify the data pointed to. The caller is responsible for
   * free'ing the memory.
   *
   * @param xadj Array of length `n + 1`, where `xadj[u]` points to the first neighbor of node `u`
   * in `adjncy`. In other words, the neighbors of `u` are `adjncy[xadj[u]..xadj[u+1]-1]`.
   * @param adjncy Array of length `xadj[n]` storing the neighbors of all nodes.
   * @param vwgt Array of length `n` storing the weight of each node. If the nodes are unweighted,
   * pass `nullptr`.
   * @param adjwgt Array of length `xadj[n]` storing the weight of each edge. Note that reverse
   * edges must be assigned the same weight. If the edges are unweighted, pass `nullptr`.
   */
  void borrow_and_mutate_graph(
      std::span<shm::EdgeID> xadj,
      std::span<shm::NodeID> adjncy,
      std::span<shm::NodeWeight> vwgt = {},
      std::span<shm::EdgeWeight> adjwgt = {}
  );

  /*!
   * Sets the graph to be partitioned by copying the data pointed to by the given pointers.
   *
   * @param xadj Array of length `n + 1`, where `xadj[u]` points to the first neighbor of node `u`
   * in `adjncy`. In other words, the neighbors of `u` are `adjncy[xadj[u]..xadj[u+1]-1]`.
   * @param adjncy Array of length `xadj[n]` storing the neighbors of all nodes.
   * @param vwgt Array of length `n` storing the weight of each node. If the nodes are unweighted,
   * pass `nullptr`.
   * @param adjwgt Array of length `xadj[n]` storing the weight of each edge. Note that reverse
   * edges must be assigned the same weight. If the edges are unweighted, pass `nullptr`.
   */
  void copy_graph(
      std::span<const shm::EdgeID> xadj,
      std::span<const shm::NodeID> adjncy,
      std::span<const shm::NodeWeight> vwgt = {},
      std::span<const shm::EdgeWeight> adjwgt = {}
  );

  /*!
   * Sets the graph to be partitioned.
   *
   * @param graph The graph to be partitioned.
   */
  void set_graph(shm::Graph graph);

  /*!
   * Returns a non-owning pointer to the current graph, or `nullptr` if no graph was set.
   *
   * @return The graph set to be partitioned.
   */
  const shm::Graph *graph();

  /*!
   * Takes ownership of the graph set to be partitioned.
   *
   * @return The graph set to be partitioned.
   */
  shm::Graph take_graph();

  void set_k(shm::BlockID k);

  void set_uniform_max_block_weights(double epsilon);
  void set_absolute_max_block_weights(std::span<const shm::BlockWeight> absolute_max_block_weights);
  void set_relative_max_block_weights(std::span<const double> relative_max_block_weights);
  void clear_max_block_weights();

  void set_uniform_min_block_weights(double min_epsilon);
  void set_absolute_min_block_weights(std::span<const shm::BlockWeight> absolute_min_block_weights);
  void set_relative_min_block_weights(std::span<const double> relative_min_block_weights);
  void clear_min_block_weights();

  shm::EdgeWeight compute_partition(std::span<shm::BlockID> partition);

  // Convenience functions that combine set_*() and compute_*():
  // VVV

  /*!
   * Partitions the graph set by `borrow_and_mutate_graph()` or `copy_graph()` into `k` blocks with
   * a maximum imbalance of 3%.
   *
   * @param k Number of blocks.
   * @param[out] partition Span of length `n` to store the partitioning.
   *
   * @return Expected edge cut of the partition.
   */
  shm::EdgeWeight compute_partition(shm::BlockID k, std::span<shm::BlockID> partition);

  /*!
   * Partitions the graph set by `borrow_and_mutate_graph()` or `copy_graph()` into `k` blocks with
   * a maximum imbalance of `epsilon`.
   *
   * @param k Number of blocks.
   * @param epsilon Balance constraint (e.g., 0.03 for max 3% imbalance).
   * @param[out] partition Span of length `n` to store the partitioning.
   *
   * @return Expected edge cut of the partition.
   */
  shm::EdgeWeight
  compute_partition(shm::BlockID k, double epsilon, std::span<shm::BlockID> partition);

  /*!
   * Partitions the graph set by `borrow_and_mutate_graph()` or `copy_graph()` such that the
   * weight of each block is upper bounded by `max_block_weights`. The number of blocks is given
   * implicitly by the size of the vector.
   *
   * @param max_block_weights Maximum weight for each block of the partition.
   * @param[out] partition Span of length `n` to store the partitioning.
   *
   * @return Expected edge cut of the partition.
   */
  shm::EdgeWeight compute_partition(
      std::vector<shm::BlockWeight> max_block_weights, std::span<shm::BlockID> partition
  );

  /*!
   * Partitions the graph set by `borrow_and_mutate_graph()` or `copy_graph()` such that the
   * weight of each block is upper bounded by `max_block_weight_factors` times the total node weigh
   * of the graph. The number of blocks is given implicitly by the size of the vector.
   *
   * @param max_block_weight_factors Maximum weight factor for each block of the partition.
   * @param[out] partition Span of length `n` to store the partitioning.
   *
   * @return Expected edge cut of the partition.
   */
  shm::EdgeWeight compute_partition(
      std::vector<double> max_block_weight_factors, std::span<shm::BlockID> partition
  );

private:
  void validate_partition_parameters();

  int _num_threads;
  tbb::global_control _gc;

  int _max_timer_depth = std::numeric_limits<int>::max();
  OutputLevel _output_level = OutputLevel::APPLICATION;

  shm::Context _ctx;
  std::unique_ptr<shm::Graph> _graph_ptr;

  shm::BlockID _k = 0;

  double _epsilon = kDefaultEpsilon;
  std::vector<shm::BlockWeight> _absolute_max_block_weights = {};
  std::vector<double> _relative_max_block_weights = {};

  double _min_epsilon = 0.0;
  std::vector<shm::BlockWeight> _absolute_min_block_weights = {};
  std::vector<double> _relative_min_block_weights = {};

  bool _was_rearranged = false;
};

} // namespace kaminpar

#endif<|MERGE_RESOLUTION|>--- conflicted
+++ resolved
@@ -312,10 +312,7 @@
   NodeID small_flow_network_threshold;
   PreflowPushContext flow;
   PiercingHeuristicContext piercing;
-<<<<<<< HEAD
   FlowRebalancerContext rebalancer;
-=======
->>>>>>> ef63cb38
 };
 
 struct TwowayFlowRefinementContext {
