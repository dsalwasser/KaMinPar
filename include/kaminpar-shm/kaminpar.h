/*******************************************************************************
 * Public library interface of KaMinPar.
 *
 * @file:   kaminpar.h
 * @author: Daniel Seemaier
 * @date:   13.03.2023
 ******************************************************************************/
#ifndef KAMINPAR_H
#define KAMINPAR_H

#include <algorithm>
#include <cmath>
#include <cstdint>
#include <limits>
#include <memory>
#include <numeric>
#include <span>
#include <string>
#include <type_traits>
#include <unordered_set>
#include <utility>
#include <vector>

#include <tbb/global_control.h>

#define KAMINPAR_VERSION_MAJOR 3
#define KAMINPAR_VERSION_MINOR 6
#define KAMINPAR_VERSION_PATCH 0

namespace kaminpar::shm {

#ifdef KAMINPAR_64BIT_NODE_IDS
using NodeID = std::uint64_t;
#else  // KAMINPAR_64BIT_NODE_IDS
using NodeID = std::uint32_t;
#endif // KAMINPAR_64BIT_NODE_IDS

#ifdef KAMINPAR_64BIT_EDGE_IDS
using EdgeID = std::uint64_t;
#else  // KAMINPAR_64BIT_EDGE_IDS
using EdgeID = std::uint32_t;
#endif // KAMINPAR_64BIT_EDGE_IDS

#ifdef KAMINPAR_64BIT_WEIGHTS
using NodeWeight = std::int64_t;
using EdgeWeight = std::int64_t;
using UnsignedEdgeWeight = std::uint64_t;
using UnsignedNodeWeight = std::uint64_t;
#else  // KAMINPAR_64BIT_WEIGHTS
using NodeWeight = std::int32_t;
using UnsignedNodeWeight = std::uint32_t;
using EdgeWeight = std::int32_t;
using UnsignedEdgeWeight = std::uint32_t;
#endif // KAMINPAR_64BIT_WEIGHTS

using BlockID = std::uint32_t;
using BlockWeight = NodeWeight;

constexpr BlockID kInvalidBlockID = std::numeric_limits<BlockID>::max();
constexpr NodeID kInvalidNodeID = std::numeric_limits<NodeID>::max();
constexpr EdgeID kInvalidEdgeID = std::numeric_limits<EdgeID>::max();
constexpr NodeWeight kInvalidNodeWeight = std::numeric_limits<NodeWeight>::max();
constexpr EdgeWeight kInvalidEdgeWeight = std::numeric_limits<EdgeWeight>::max();
constexpr BlockWeight kInvalidBlockWeight = std::numeric_limits<BlockWeight>::max();

enum class NodeOrdering {
  NATURAL,
  DEGREE_BUCKETS,
  EXTERNAL_DEGREE_BUCKETS,
  IMPLICIT_DEGREE_BUCKETS
};

enum class EdgeOrdering {
  NATURAL,
  COMPRESSION
};

//
// Coarsening
//

enum class CoarseningAlgorithm {
  NOOP,
  BASIC_CLUSTERING,
  OVERLAY_CLUSTERING,
  SPARSIFICATION_CLUSTERING,
};

enum class ClusteringAlgorithm {
  NOOP,
  LABEL_PROPAGATION,
};

enum class ClusterWeightLimit {
  EPSILON_BLOCK_WEIGHT,
  BLOCK_WEIGHT,
  ONE,
  ZERO,
};

enum class LabelPropagationImplementation {
  SINGLE_PHASE,
  TWO_PHASE,
  GROWING_HASH_TABLES
};

enum class TwoHopStrategy {
  DISABLE,
  MATCH,
  MATCH_THREADWISE,
  CLUSTER,
  CLUSTER_THREADWISE,
};

enum class IsolatedNodesClusteringStrategy {
  KEEP,
  MATCH,
  CLUSTER,
  MATCH_DURING_TWO_HOP,
  CLUSTER_DURING_TWO_HOP,
};

enum class TieBreakingStrategy {
  GEOMETRIC,
  UNIFORM,
};

enum class ContractionAlgorithm {
  BUFFERED,
  UNBUFFERED,
  UNBUFFERED_NAIVE,
};

enum class ContractionImplementation {
  SINGLE_PHASE,
  TWO_PHASE,
  GROWING_HASH_TABLES
};

struct LabelPropagationCoarseningContext {
  std::size_t num_iterations;
  NodeID large_degree_threshold;
  NodeID max_num_neighbors;

  LabelPropagationImplementation impl;
  bool relabel_before_second_phase;

  TwoHopStrategy two_hop_strategy;
  double two_hop_threshold;

  IsolatedNodesClusteringStrategy isolated_nodes_strategy;

  TieBreakingStrategy tie_breaking_strategy;
};

struct ContractionCoarseningContext {
  ContractionAlgorithm algorithm;
  ContractionImplementation unbuffered_implementation;

  double edge_buffer_fill_fraction;
};

struct ClusterCoarseningContext {
  ClusteringAlgorithm algorithm;
  LabelPropagationCoarseningContext lp;

  ClusterWeightLimit cluster_weight_limit;
  double cluster_weight_multiplier;

  double shrink_factor;

  std::size_t max_mem_free_coarsening_level;

  bool forced_kc_level;
  bool forced_pc_level;
  double forced_level_upper_factor;
  double forced_level_lower_factor;
};

struct OverlayClusterCoarseningContext {
  int num_levels;
  int max_level;
};

struct SparsificationClusterCoarseningContext {
  double density_target_factor;
  double edge_target_factor;
  double laziness_factor;
};

struct CoarseningContext {
  CoarseningAlgorithm algorithm;

  ClusterCoarseningContext clustering;
  OverlayClusterCoarseningContext overlay_clustering;
  SparsificationClusterCoarseningContext sparsification_clustering;

  ContractionCoarseningContext contraction;

  NodeID contraction_limit;
  double convergence_threshold;
};

//
// Refinement
//

enum class RefinementAlgorithm {
  NOOP,
  SEQUENTIAL_GREEDY_BALANCER,
  GREEDY_BALANCER,
  LABEL_PROPAGATION,
  KWAY_FM,
<<<<<<< HEAD
  TWOWAY_FLOW,
=======
  OVERLOAD_BALANCER,
  UNDERLOAD_BALANCER,
>>>>>>> 9ca8d3e7
  JET,
  MTKAHYPAR,
};

struct BalancerRefinementContext {};

struct LabelPropagationRefinementContext {
  std::size_t num_iterations;
  NodeID large_degree_threshold;
  NodeID max_num_neighbors;

  LabelPropagationImplementation impl;
  TieBreakingStrategy tie_breaking_strategy;
};

enum class GainCacheStrategy {
  COMPACT_HASHING,
  COMPACT_HASHING_LARGE_K,
  SPARSE,
  SPARSE_LARGE_K,
  HASHING,
  HASHING_LARGE_K,
  DENSE,
  DENSE_LARGE_K,
  ON_THE_FLY,
};

struct KwayFMRefinementContext {
  NodeID num_seed_nodes;
  double alpha;
  int num_iterations;
  bool unlock_locally_moved_nodes;
  bool unlock_seed_nodes;
  bool use_exact_abortion_threshold;
  double abortion_threshold;

  GainCacheStrategy gain_cache_strategy;
  EdgeID constant_high_degree_threshold;
  double k_based_high_degree_threshold;

  int minimal_parallelism;

  bool dbg_compute_batch_stats;
  bool dbg_report_progress;
};

struct PreflowPushContext {
  bool global_relabeling_heuristic;
  double global_relabeling_frequency;
};

struct PiercingHeuristicContext {
  bool pierce_all_viable;

  bool bulk_piercing;
  double bulk_piercing_shrinking_factor;
  NodeID bulk_piercing_round_threshold;

  bool fallback_heuristic;
};

struct TwowayFlowRefinementContext {
  double border_region_scaling_factor;
  NodeID max_border_distance;

  PreflowPushContext flow;
  PiercingHeuristicContext piercing;

  bool unconstrained;
  bool dynamic_rebalancer;
  bool abort_on_candidate_cut;

  bool use_whfc;

  std::size_t time_limit;

  bool parallel_scheduling;
  std::size_t max_num_rounds;
  double min_round_improvement_factor;
};

struct JetRefinementContext {
  int num_iterations;
  int num_fruitless_iterations;
  double fruitless_threshold;
  int num_rounds_on_fine_level;
  int num_rounds_on_coarse_level;
  double initial_gain_temp_on_fine_level;
  double final_gain_temp_on_fine_level;
  double initial_gain_temp_on_coarse_level;
  double final_gain_temp_on_coarse_level;
  RefinementAlgorithm balancing_algorithm;
};

struct MtKaHyParRefinementContext {
  std::string config_filename;
  std::string coarse_config_filename;
  std::string fine_config_filename;
};

struct RefinementContext {
  std::vector<RefinementAlgorithm> algorithms;

  BalancerRefinementContext balancer;
  LabelPropagationRefinementContext lp;
  KwayFMRefinementContext kway_fm;
  TwowayFlowRefinementContext twoway_flow;
  JetRefinementContext jet;
  MtKaHyParRefinementContext mtkahypar;

  [[nodiscard]] bool includes_algorithm(const RefinementAlgorithm algorithm) const {
    return std::find(algorithms.begin(), algorithms.end(), algorithm) != algorithms.end();
  }
};

//
// Initial Partitioning
//

struct InitialCoarseningContext {
  NodeID contraction_limit;
  double convergence_threshold;
  NodeID large_degree_threshold;

  ClusterWeightLimit cluster_weight_limit;
  double cluster_weight_multiplier;
};

enum class InitialRefinementAlgorithm {
  NOOP,
  TWOWAY_SIMPLE_FM,
  TWOWAY_ADAPTIVE_FM,
  TWOWAY_FLOW,
};

struct InitialFMRefinementContext {
  NodeID num_fruitless_moves;
  double alpha;

  std::size_t num_iterations;
  double improvement_abortion_threshold;
};

struct InitialRefinementContext {
  std::vector<InitialRefinementAlgorithm> algorithms;

  InitialFMRefinementContext fm;
  TwowayFlowRefinementContext twoway_flow;
};

struct InitialPoolPartitionerContext {
  InitialRefinementContext refinement;

  double repetition_multiplier;

  int min_num_repetitions;
  int min_num_non_adaptive_repetitions;
  int max_num_repetitions;
  int num_seed_iterations;

  bool use_adaptive_bipartitioner_selection;

  bool enable_bfs_bipartitioner;
  bool enable_ggg_bipartitioner;
  bool enable_random_bipartitioner;
};

struct InitialPartitioningContext {
  InitialCoarseningContext coarsening;
  InitialPoolPartitionerContext pool;
  InitialRefinementContext refinement;

  bool refine_pool_partition;
  bool use_adaptive_epsilon;
};

//
// Application level
//

struct PartitionContext {
  NodeID original_n = kInvalidNodeID;
  NodeID n = kInvalidNodeID;
  EdgeID m = kInvalidEdgeID;
  NodeWeight original_total_node_weight = kInvalidNodeWeight;
  NodeWeight total_node_weight = kInvalidNodeWeight;
  EdgeWeight total_edge_weight = kInvalidEdgeWeight;
  NodeWeight max_node_weight = kInvalidNodeWeight;

  BlockID k;

  [[nodiscard]] BlockWeight min_block_weight(const BlockID block) const {
    return _min_block_weights.empty() ? 0 : _min_block_weights[block];
  }

  [[nodiscard]] bool has_min_block_weights() const {
    return !_min_block_weights.empty();
  }

  [[nodiscard]] BlockWeight perfectly_balanced_block_weight(const BlockID block) const {
    return std::ceil(1.0 * _unrelaxed_max_block_weights[block] / (1 + inferred_epsilon()));
  }

  [[nodiscard]] std::span<const BlockWeight> max_block_weights() const {
    return _max_block_weights;
  }

  [[nodiscard]] BlockWeight max_block_weight(const BlockID block) const {
    return _max_block_weights[block];
  }

  [[nodiscard]] BlockWeight total_max_block_weights(const BlockID begin, const BlockID end) const {
    if (_uniform_block_weights) {
      return _max_block_weights[begin] * (end - begin);
    }

    return std::accumulate(
        _max_block_weights.begin() + begin,
        _max_block_weights.begin() + end,
        static_cast<BlockWeight>(0)
    );
  }

  [[nodiscard]] BlockWeight
  total_unrelaxed_max_block_weights(const BlockID begin, const BlockID end) const {
    if (_uniform_block_weights) {
      return (1.0 + inferred_epsilon()) * std::ceil(1.0 * (end - begin) * total_node_weight / k);
    }

    return std::accumulate(
        _unrelaxed_max_block_weights.begin() + begin,
        _unrelaxed_max_block_weights.begin() + end,
        static_cast<BlockWeight>(0)
    );
  }

  [[nodiscard]] double epsilon() const {
    return _epsilon < 0.0 ? inferred_epsilon() : _epsilon;
  }

  [[nodiscard]] double infer_epsilon(const NodeWeight actual_total_node_weight) const {
    if (_uniform_block_weights) {
      const double max = (1.0 + _epsilon) * std::ceil(1.0 * original_total_node_weight / k);
      return max / std::ceil(1.0 * actual_total_node_weight / k) - 1.0;
    }

    return 1.0 * _total_max_block_weights / actual_total_node_weight - 1.0;
  }

  [[nodiscard]] double inferred_epsilon() const {
    return infer_epsilon(total_node_weight);
  }

  void set_epsilon(const double eps) {
    _epsilon = eps;
  }

  [[nodiscard]] bool has_epsilon() const {
    return _epsilon > 0.0;
  }

  [[nodiscard]] bool has_uniform_block_weights() const {
    return _uniform_block_weights;
  }

  void
  setup(const class Graph &graph, BlockID k, double epsilon, bool relax_max_block_weights = false);

  void setup(
      const class Graph &graph,
      std::vector<BlockWeight> max_block_weights,
      bool relax_max_block_weights = false
  );

  void setup_min_block_weights(double min_epsilon);
  void setup_min_block_weights(std::vector<BlockWeight> min_block_weights);

private:
  std::vector<BlockWeight> _max_block_weights{};
  std::vector<BlockWeight> _unrelaxed_max_block_weights{};

  BlockWeight _total_max_block_weights = 0;
  double _epsilon = -1.0;
  bool _uniform_block_weights = false;

  std::vector<BlockWeight> _min_block_weights{};
};

struct ParallelContext {
  int num_threads;
};

struct DebugContext {
  std::string graph_name;

  // Options for dumping coarse graphs and intermediate partitions
  std::string dump_graph_filename;
  std::string dump_partition_filename;
  bool dump_toplevel_graph;
  bool dump_toplevel_partition;
  bool dump_coarsest_graph;
  bool dump_coarsest_partition;
  bool dump_graph_hierarchy;
  bool dump_partition_hierarchy;
};

enum class PartitioningMode {
  DEEP,
  VCYCLE,
  RB,
  KWAY,
};

enum class DeepInitialPartitioningMode {
  SEQUENTIAL,
  ASYNCHRONOUS_PARALLEL,
  SYNCHRONOUS_PARALLEL,
  COMMUNITIES,
};

enum class KwayInitialPartitioningMode {
  SEQUENTIAL,
  PARALLEL,
  LEGACY
};

struct PartitioningContext {
  PartitioningMode mode;

  DeepInitialPartitioningMode deep_initial_partitioning_mode;
  double deep_initial_partitioning_load;
  int min_consecutive_seq_bipartitioning_levels;
  bool refine_after_extending_partition;

  bool use_lazy_subgraph_memory;

  std::vector<BlockID> vcycles;
  bool restrict_vcycle_refinement;

  bool rb_enable_kway_toplevel_refinement;
  int rb_switch_to_seq_factor;

  KwayInitialPartitioningMode kway_initial_partitioning_mode;
};

struct GraphCompressionContext {
  bool enabled;

  bool high_degree_encoding = false;
  NodeID high_degree_threshold = kInvalidNodeID;
  NodeID high_degree_part_length = kInvalidNodeID;
  bool interval_encoding = false;
  NodeID interval_length_treshold = kInvalidNodeID;
  bool streamvbyte_encoding = false;

  double compression_ratio = -1;
  std::int64_t size_reduction = -1;
  std::size_t num_high_degree_nodes = std::numeric_limits<std::size_t>::max();
  std::size_t num_high_degree_parts = std::numeric_limits<std::size_t>::max();
  std::size_t num_interval_nodes = std::numeric_limits<std::size_t>::max();
  std::size_t num_intervals = std::numeric_limits<std::size_t>::max();

  void setup(const class Graph &graph);
};

struct Context {
  GraphCompressionContext compression;
  NodeOrdering node_ordering;
  EdgeOrdering edge_ordering;

  PartitioningContext partitioning;
  PartitionContext partition;
  CoarseningContext coarsening;
  InitialPartitioningContext initial_partitioning;
  RefinementContext refinement;
  ParallelContext parallel;
  DebugContext debug;
};

//
// Configuration presets
//

std::unordered_set<std::string> get_preset_names();

Context create_context_by_preset_name(const std::string &name);

Context create_default_context();
Context create_fast_context();
Context create_strong_context();

Context create_terapart_context();
Context create_terapart_strong_context();
Context create_terapart_largek_context();

Context create_largek_context();
Context create_largek_fast_context();
Context create_largek_strong_context();

Context create_jet_context(int rounds = 1);
Context create_noref_context();

Context create_vcycle_context(bool restrict_refinement = false);

Context create_esa21_smallk_context();
Context create_esa21_largek_context();
Context create_esa21_largek_fast_context();
Context create_esa21_strong_context();

Context create_mtkahypar_kway_context();
Context create_linear_time_kway_context();

//
// Graph compression interface
//

class AbstractGraph;
class CSRGraph;
class CompressedGraph;

class Graph {
public:
  using NodeID = kaminpar::shm::NodeID;
  using EdgeID = kaminpar::shm::EdgeID;
  using NodeWeight = kaminpar::shm::NodeWeight;
  using EdgeWeight = kaminpar::shm::EdgeWeight;

  Graph() = default;
  Graph(std::unique_ptr<AbstractGraph> graph);

  ~Graph();

  Graph(Graph &&) noexcept;
  Graph &operator=(Graph &&) noexcept;

  Graph(const Graph &) = delete;
  Graph &operator=(const Graph &) = delete;

  [[nodiscard]] NodeID n() const;
  [[nodiscard]] EdgeID m() const;

  [[nodiscard]] bool is_node_weighted() const;
  [[nodiscard]] NodeWeight max_node_weight() const;
  [[nodiscard]] NodeWeight total_node_weight() const;

  [[nodiscard]] bool is_edge_weighted() const;
  [[nodiscard]] EdgeWeight total_edge_weight() const;

  [[nodiscard]] bool sorted() const;

  [[nodiscard]] AbstractGraph *underlying_graph();
  [[nodiscard]] const AbstractGraph *underlying_graph() const;

  [[nodiscard]] CSRGraph &csr_graph();
  [[nodiscard]] const CSRGraph &csr_graph() const;
  [[nodiscard]] bool is_csr() const;

  [[nodiscard]] CompressedGraph &compressed_graph();
  [[nodiscard]] const CompressedGraph &compressed_graph() const;
  [[nodiscard]] bool is_compressed() const;

private:
  std::unique_ptr<AbstractGraph> _underlying_graph;
};

[[nodiscard]] Graph compress(
    std::span<const EdgeID> nodes,
    std::span<const NodeID> edges,
    std::span<const NodeWeight> node_weights = {},
    std::span<const NodeWeight> edge_weights = {},
    bool sorted = false
);

[[nodiscard]] Graph parallel_compress(
    std::span<const EdgeID> nodes,
    std::span<const NodeID> edges,
    std::span<const NodeWeight> node_weights = {},
    std::span<const NodeWeight> edge_weights = {},
    bool sorted = false
);

template <typename DegreeFetcher, typename NeighborhoodFetcher>
  requires std::invocable<DegreeFetcher, NodeID> &&
           std::convertible_to<std::invoke_result_t<DegreeFetcher, NodeID>, NodeID> &&
           std::invocable<NeighborhoodFetcher, NodeID, std::span<NodeID>>
[[nodiscard]] Graph parallel_compress(
    NodeID num_nodes,
    EdgeID num_edges,
    DegreeFetcher &&fetch_degree,
    NeighborhoodFetcher &&fetch_neighborhood,
    std::span<const NodeWeight> node_weights = {},
    bool sorted = false
);

template <typename DegreeFetcher, typename NeighborhoodFetcher>
  requires std::invocable<DegreeFetcher, NodeID> &&
           std::convertible_to<std::invoke_result_t<DegreeFetcher, NodeID>, NodeID> &&
           std::invocable<NeighborhoodFetcher, NodeID, std::span<std::pair<NodeID, EdgeWeight>>>
[[nodiscard]] Graph parallel_compress_weighted(
    NodeID num_nodes,
    EdgeID num_edges,
    DegreeFetcher &&fetch_degree,
    NeighborhoodFetcher &&fetch_neighborhood,
    std::span<const NodeWeight> node_weights = {},
    bool sorted = false
);

class CompressedGraphBuilder {
public:
  CompressedGraphBuilder(
      NodeID num_nodes,
      EdgeID num_edges,
      bool has_node_weights,
      bool has_edge_weights,
      bool sorted = false
  );

  void add_node(std::span<NodeID> neighbors);

  void add_node(std::span<std::pair<NodeID, EdgeWeight>> neighborhood);

  void add_node(std::span<NodeID> neighbors, std::span<EdgeWeight> edge_weights);

  void add_node_weight(NodeID node, NodeWeight weight);

  Graph build();

private:
  struct Impl;
  std::unique_ptr<Impl> _impl;
};

class ParallelCompressedGraphBuilder {
public:
  ParallelCompressedGraphBuilder(
      NodeID num_nodes,
      EdgeID num_edges,
      bool has_node_weights,
      bool has_edge_weights,
      bool sorted = false
  );

  void register_neighborhood(NodeID node, std::span<NodeID> neighbors);

  void register_neighborhood(NodeID node, std::span<std::pair<NodeID, EdgeWeight>> neighborhood);

  void register_neighborhood(
      NodeID node, std::span<NodeID> neighbors, std::span<EdgeWeight> edge_weights
  );

  void register_neighborhoods(
      NodeID node, std::span<EdgeID> nodes, std::span<std::pair<NodeID, EdgeWeight>> neighborhoods
  );

  void register_neighborhoods(
      NodeID node,
      std::span<EdgeID> nodes,
      std::span<NodeID> neighbors,
      std::span<EdgeWeight> edge_weights
  );

  void compute_offsets();

  void add_neighborhood(NodeID node, std::span<NodeID> neighbors);

  void add_neighborhood(NodeID node, std::span<std::pair<NodeID, EdgeWeight>> neighborhood);

  void
  add_neighborhood(NodeID node, std::span<NodeID> neighbors, std::span<EdgeWeight> edge_weights);

  void add_neighborhoods(
      NodeID node, std::span<EdgeID> nodes, std::span<std::pair<NodeID, EdgeWeight>> neighborhoods
  );

  void add_neighborhoods(
      NodeID node,
      std::span<EdgeID> nodes,
      std::span<NodeID> neighbors,
      std::span<EdgeWeight> edge_weights
  );

  void add_node_weight(NodeID node, NodeWeight weight);

  Graph build();

private:
  struct Impl;
  std::unique_ptr<Impl> _impl;
};

} // namespace kaminpar::shm

//
// Shared-memory partitioner interface
//

namespace kaminpar {

enum class OutputLevel : std::uint8_t {
  QUIET,       //! Disable all output to stdout.
  PROGRESS,    //! Continuously output progress information while partitioning.
  APPLICATION, //! Also output the application banner and context summary.
  EXPERIMENT,  //! Also output information only relevant for benchmarking.
  DEBUG,       //! Also output (a sane amount) of debug information.
};

class KaMinPar {
public:
  constexpr static double kDefaultEpsilon = 0.03;

  KaMinPar();
  KaMinPar(int num_threads, shm::Context ctx);

  KaMinPar(const KaMinPar &) = delete;
  KaMinPar &operator=(const KaMinPar &) = delete;

  KaMinPar(KaMinPar &&) noexcept = default;
  KaMinPar &operator=(KaMinPar &&) noexcept = default;

  ~KaMinPar();

  static void reseed(int seed);

  static int get_seed();

  /*!
   * Sets the verbosity of the partitioner.
   *
   * @param output_level Integer verbosity level, higher values mean more output.
   */
  void set_output_level(OutputLevel output_level);

  /*!
   * Sets the maximum depth of the timer tree. Only meaningful if the output level is set to
   * `APPLICATION` or `EXPERIMENT`.
   *
   * @param max_timer_depth The maximum depth of the timer stack.
   */
  void set_max_timer_depth(int max_timer_depth);

  /*!
   * Returns a non-const reference to the context object, which can be used to configure the
   * partitioning process.
   *
   * @return Reference to the context object.
   */
  shm::Context &context();

  /*!
   * Sets the graph to be partitioned by taking temporary ownership of the given pointers. In
   * particular, the partitioner might modify the data pointed to. The caller is responsible for
   * free'ing the memory.
   *
   * @param xadj Array of length `n + 1`, where `xadj[u]` points to the first neighbor of node `u`
   * in `adjncy`. In other words, the neighbors of `u` are `adjncy[xadj[u]..xadj[u+1]-1]`.
   * @param adjncy Array of length `xadj[n]` storing the neighbors of all nodes.
   * @param vwgt Array of length `n` storing the weight of each node. If the nodes are unweighted,
   * pass `nullptr`.
   * @param adjwgt Array of length `xadj[n]` storing the weight of each edge. Note that reverse
   * edges must be assigned the same weight. If the edges are unweighted, pass `nullptr`.
   */
  void borrow_and_mutate_graph(
      std::span<shm::EdgeID> xadj,
      std::span<shm::NodeID> adjncy,
      std::span<shm::NodeWeight> vwgt = {},
      std::span<shm::EdgeWeight> adjwgt = {}
  );

  /*!
   * Sets the graph to be partitioned by copying the data pointed to by the given pointers.
   *
   * @param xadj Array of length `n + 1`, where `xadj[u]` points to the first neighbor of node `u`
   * in `adjncy`. In other words, the neighbors of `u` are `adjncy[xadj[u]..xadj[u+1]-1]`.
   * @param adjncy Array of length `xadj[n]` storing the neighbors of all nodes.
   * @param vwgt Array of length `n` storing the weight of each node. If the nodes are unweighted,
   * pass `nullptr`.
   * @param adjwgt Array of length `xadj[n]` storing the weight of each edge. Note that reverse
   * edges must be assigned the same weight. If the edges are unweighted, pass `nullptr`.
   */
  void copy_graph(
      std::span<const shm::EdgeID> xadj,
      std::span<const shm::NodeID> adjncy,
      std::span<const shm::NodeWeight> vwgt = {},
      std::span<const shm::EdgeWeight> adjwgt = {}
  );

  /*!
   * Sets the graph to be partitioned.
   *
   * @param graph The graph to be partitioned.
   */
  void set_graph(shm::Graph graph);

  /*!
   * Returns a non-owning pointer to the current graph, or `nullptr` if no graph was set.
   *
   * @return The graph set to be partitioned.
   */
  const shm::Graph *graph();

  /*!
   * Takes ownership of the graph set to be partitioned.
   *
   * @return The graph set to be partitioned.
   */
  shm::Graph take_graph();

  void set_k(shm::BlockID k);

  void set_uniform_max_block_weights(double epsilon);
  void set_absolute_max_block_weights(std::span<const shm::BlockWeight> absolute_max_block_weights);
  void set_relative_max_block_weights(std::span<const double> relative_max_block_weights);
  void clear_max_block_weights();

  void set_uniform_min_block_weights(double min_epsilon);
  void set_absolute_min_block_weights(std::span<const shm::BlockWeight> absolute_min_block_weights);
  void set_relative_min_block_weights(std::span<const double> relative_min_block_weights);
  void clear_min_block_weights();

  shm::EdgeWeight compute_partition(std::span<shm::BlockID> partition);

  // Convenience functions that combine set_*() and compute_*():
  // VVV

  /*!
   * Partitions the graph set by `borrow_and_mutate_graph()` or `copy_graph()` into `k` blocks with
   * a maximum imbalance of 3%.
   *
   * @param k Number of blocks.
   * @param[out] partition Span of length `n` to store the partitioning.
   *
   * @return Expected edge cut of the partition.
   */
  shm::EdgeWeight compute_partition(shm::BlockID k, std::span<shm::BlockID> partition);

  /*!
   * Partitions the graph set by `borrow_and_mutate_graph()` or `copy_graph()` into `k` blocks with
   * a maximum imbalance of `epsilon`.
   *
   * @param k Number of blocks.
   * @param epsilon Balance constraint (e.g., 0.03 for max 3% imbalance).
   * @param[out] partition Span of length `n` to store the partitioning.
   *
   * @return Expected edge cut of the partition.
   */
  shm::EdgeWeight
  compute_partition(shm::BlockID k, double epsilon, std::span<shm::BlockID> partition);

  /*!
   * Partitions the graph set by `borrow_and_mutate_graph()` or `copy_graph()` such that the
   * weight of each block is upper bounded by `max_block_weights`. The number of blocks is given
   * implicitly by the size of the vector.
   *
   * @param max_block_weights Maximum weight for each block of the partition.
   * @param[out] partition Span of length `n` to store the partitioning.
   *
   * @return Expected edge cut of the partition.
   */
  shm::EdgeWeight compute_partition(
      std::vector<shm::BlockWeight> max_block_weights, std::span<shm::BlockID> partition
  );

  /*!
   * Partitions the graph set by `borrow_and_mutate_graph()` or `copy_graph()` such that the
   * weight of each block is upper bounded by `max_block_weight_factors` times the total node weigh
   * of the graph. The number of blocks is given implicitly by the size of the vector.
   *
   * @param max_block_weight_factors Maximum weight factor for each block of the partition.
   * @param[out] partition Span of length `n` to store the partitioning.
   *
   * @return Expected edge cut of the partition.
   */
  shm::EdgeWeight compute_partition(
      std::vector<double> max_block_weight_factors, std::span<shm::BlockID> partition
  );

private:
  void validate_partition_parameters();

  int _num_threads;
  tbb::global_control _gc;

  int _max_timer_depth = std::numeric_limits<int>::max();
  OutputLevel _output_level = OutputLevel::APPLICATION;

  shm::Context _ctx;
  std::unique_ptr<shm::Graph> _graph_ptr;

  shm::BlockID _k = 0;

  double _epsilon = kDefaultEpsilon;
  std::vector<shm::BlockWeight> _absolute_max_block_weights = {};
  std::vector<double> _relative_max_block_weights = {};

  double _min_epsilon = 0.0;
  std::vector<shm::BlockWeight> _absolute_min_block_weights = {};
  std::vector<double> _relative_min_block_weights = {};

  bool _was_rearranged = false;
};

} // namespace kaminpar

#endif<|MERGE_RESOLUTION|>--- conflicted
+++ resolved
@@ -208,15 +208,11 @@
 enum class RefinementAlgorithm {
   NOOP,
   SEQUENTIAL_GREEDY_BALANCER,
-  GREEDY_BALANCER,
+  OVERLOAD_BALANCER,
+  UNDERLOAD_BALANCER,
   LABEL_PROPAGATION,
   KWAY_FM,
-<<<<<<< HEAD
   TWOWAY_FLOW,
-=======
-  OVERLOAD_BALANCER,
-  UNDERLOAD_BALANCER,
->>>>>>> 9ca8d3e7
   JET,
   MTKAHYPAR,
 };
