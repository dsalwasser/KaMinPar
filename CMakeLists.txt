cmake_minimum_required(VERSION 3.21)
list(APPEND CMAKE_MODULE_PATH ${CMAKE_CURRENT_SOURCE_DIR}/cmake/modules)

project(
    KaMinPar
    VERSION 3.5.1
    DESCRIPTION "Shared-memory and distributed-memory Graph Partitioner"
    HOMEPAGE_URL "https://github.com/KaHIP/KaMinPar"
    LANGUAGES C CXX
)

set(PROJECT_VENDOR "Daniel Seemaier")
set(PROJECT_CONTACT "daniel.seemaier@kit.edu")

set(CMAKE_CXX_STANDARD 20)
set(CMAKE_CXX_STANDARD_REQUIRED ON)

################################################################################
## Declare Options                                                            ##
################################################################################

# Control what to build
#######################
option(KAMINPAR_BUILD_APPS "Build binaries." ON)
option(KAMINPAR_BUILD_DISTRIBUTED "Build distributed partitioner." OFF)
option(KAMINPAR_BUILD_TESTS "Build unit tests" OFF)
option(KAMINPAR_BUILD_TOOLS "Build tool binaries." OFF)
option(KAMINPAR_BUILD_BENCHMARKS "Build benchmark binaries." OFF)
option(KAMINPAR_BUILD_EXAMPLES "Build examples." OFF)

option(KAMINPAR_BUILD_EXPERIMENTAL_FEATURES "Include experimental features in the build. This might increase compile times drastically." OFF)

option(KAMINPAR_DOWNLOAD_TBB "Download TBB instead of requiring it to be installed." OFF)
option(KAMINPAR_DOWNLOAD_MTKAHYPAR "Download MT-KaHyPar instead of requiring it to be installed." OFF)

# Control how to build
######################
option(KAMINPAR_ENABLE_HEAP_PROFILING "Profile and output heap memory usage." OFF)
option(KAMINPAR_ENABLE_PAGE_PROFILING "Profile pages allocated via mmap." OFF)
option(KAMINPAR_ENABLE_STATISTICS "Generate and output detailed statistics." OFF)
option(KAMINPAR_ENABLE_TIMERS "Measure running times. Must be set to 'OFF' if the library interface is used from multiple threads simulatinously." ON)
option(KAMINPAR_ENABLE_TIMER_BARRIERS "Add additional MPI_Barrier() instructions for more accurate time measurements." ON)

option(KAMINPAR_ENABLE_TBB_MALLOC "Use tbb malloc for (some) allocations." ON)
option(KAMINPAR_ENABLE_THP "Use transparent huge pages for large memory allocations (Linux only)." ON)

option(KAMINPAR_BUILD_WITH_DEBUG_SYMBOLS "Always build with debug symbols, even in Release mode." ON)
option(KAMINPAR_BUILD_WITH_ASAN "Enable address sanitizer." OFF)
option(KAMINPAR_BUILD_WITH_UBSAN "Enable undefined behaviour sanitizer." OFF)
option(KAMINPAR_BUILD_WITH_PG "Build with the -pg option for profiling." OFF)

option(KAMINPAR_BUILD_WITH_CCACHE "Use Ccache as a compiler cache." ON)
option(KAMINPAR_BUILD_WITH_MTUNE_NATIVE "Build with -mtune=native." ON)

option(KAMINPAR_BUILD_WITH_KASSERT "Use KASSERT for assertions. If disabled, the assertion level is ignored." ON)
option(KAMINPAR_BUILD_WITH_SPARSEHASH "Build with Google Sparsehash." ON)
option(KAMINPAR_BUILD_WITH_WHFC "Build with Weighted HyperFlowCutter." OFF)
option(KAMINPAR_BUILD_WITH_MTKAHYPAR "If Mt-KaHyPar can be found, build the Mt-KaHyPar initial partitioner." OFF)
option(KAMINPAR_BUILD_WITH_BACKWARD "Build with backward-cpp for stack traces (distributed partitioner only)." OFF)

# Control whether to install KaMinPar
#####################################
option(INSTALL_KAMINPAR "Install KaMinPar." ON)

# Control data type sizes
#########################
# These IDs refer to the shared-memory partitioner + local IDs of the distributed partitioner
option(KAMINPAR_64BIT_IDS "Use 64 bits for node and edge IDs." OFF)
option(KAMINPAR_64BIT_EDGE_IDS "Use 64 bits for edge IDs." OFF)
option(KAMINPAR_64BIT_NODE_IDS "Use 64 bits for node IDs." OFF)

# Node and edge weights for the shared-memory partitioner (+ used as initial partitioner of the distributed partitioner)
option(KAMINPAR_64BIT_WEIGHTS "Use 64 bit for node and edge weights." OFF)

# Local node and edge weights for the distributed partitioner; should be 64 bit when using DMGP
option(KAMINPAR_64BIT_LOCAL_WEIGHTS "Use 64 bit for local node and edge weights." OFF)

# The distributed partitioner requires 64 bit node and edge weights for the coarsest graph, 
# which is copied to each PE and build with data types of the shared-memory partitioner.
# Thus, force 64 bit weights for the shared-memory partitioner in this case.
if (KAMINPAR_BUILD_DISTRIBUTED)
    message(STATUS "Distributed build: enabling 64 bit weights.")
    set(KAMINPAR_64BIT_WEIGHTS ON)
endif ()

# Control graph compression options
###################################
option(KAMINPAR_COMPRESSION_HIGH_DEGREE_ENCODING "Use high-degree encoding for the compressed graph." ON)
option(KAMINPAR_COMPRESSION_INTERVAL_ENCODING "Use interval encoding for the compressed graph." ON)
option(KAMINPAR_COMPRESSION_STREAMVBYTE_ENCODING "Use StreamVByte encoding for the compressed graph." OFF)
option(KAMINPAR_COMPRESSION_FAST_DECODING "Use a fast PEXT-based decoding routine for the compressed graph." OFF)

if (KAMINPAR_64BIT_NODE_IDS AND KAMINPAR_COMPRESSION_STREAM_ENCODING)
    message(FATAL_ERROR "StreamVByte encoding cannot be used with 64-bit NodeIDs.")
endif ()

################################################################################
## Declare dependencies                                                       ##
################################################################################
include(CheckCXXCompilerFlag)

set(KAMINPAR_ASSERTION_LEVEL "light" CACHE STRING "Assertion level.")
set_property(CACHE KAMINPAR_ASSERTION_LEVEL PROPERTY STRINGS none light normal heavy)
message(STATUS "KAssertion level: ${KAMINPAR_ASSERTION_LEVEL}")

if (KAMINPAR_ASSERTION_LEVEL STREQUAL "none")
    set(KASSERT_ASSERTION_LEVEL 0)
elseif (KAMINPAR_ASSERTION_LEVEL STREQUAL "light")
    set(KASSERT_ASSERTION_LEVEL 10)
elseif (KAMINPAR_ASSERTION_LEVEL STREQUAL "normal")
    set(KASSERT_ASSERTION_LEVEL 30)
elseif (KAMINPAR_ASSERTION_LEVEL STREQUAL "heavy")
    set(KASSERT_ASSERTION_LEVEL 40)
else ()
    message(WARNING "Invalid assertion level: ${KAMINPAR_ASSERTION_LEVEL}")
endif ()

# Export compile commands
set(CMAKE_EXPORT_COMPILE_COMMANDS ON)

# Set warning flags
list(APPEND KAMINPAR_WARNING_FLAGS
    "-W"
    "-Wall"
    "-Wextra"
    "-Wpedantic"
    "-Wno-unused-local-typedefs"
    )

if ("${CMAKE_CXX_COMPILER_ID}" STREQUAL "Clang")
    list(APPEND KAMINPAR_WARNING_FLAGS
        "-Wextra-semi"
        "-fcolor-diagnostics"
        "-Wdeprecated"
        )
endif ()
if ("${CMAKE_CXX_COMPILER_ID}" STREQUAL "GNU")
    list(APPEND KAMINPAR_WARNING_FLAGS
        "-Wsuggest-override"
        "-fdiagnostics-color=always"
        "-Wcast-qual"
        "-Winit-self"
        "-Woverloaded-virtual"
        "-Wredundant-decls"
        "-Wno-psabi"
        )
endif ()

# Build experimental features that increase compile times
if (KAMINPAR_BUILD_EXPERIMENTAL_FEATURES)
    list(APPEND KAMINPAR_DEFINITIONS "-DKAMINPAR_EXPERIMENTAL")
endif ()

# Always enable Debug symbols (including in Release mode)
if (KAMINPAR_BUILD_WITH_DEBUG_SYMBOLS)
    add_compile_options(-g)
endif ()

# Set compile flags
set(CMAKE_REQUIRED_FLAGS -Werror) # otherwise the check fails for Apple Clang
check_cxx_compiler_flag(-msse4.1 COMPILER_SUPPORTS_MSSE41)
if (COMPILER_SUPPORTS_MSSE41)
    add_compile_options(-msse4.1)
endif ()
check_cxx_compiler_flag(-mcx16 COMPILER_SUPPORTS_MCX16)
if (COMPILER_SUPPORTS_MCX16)
    add_compile_options(-mcx16)
endif ()

if (KAMINPAR_BUILD_WITH_MTUNE_NATIVE) 
    add_compile_options(-mtune=native -march=native)
endif ()

if (KAMINPAR_BUILD_WITH_ASAN) 
    add_compile_options(-fsanitize=address)
    add_link_options(-fsanitize=address)
endif ()

if (KAMINPAR_BUILD_WITH_UBSAN) 
    add_compile_options(-fsanitize=undefined)
    add_link_options(-fsanitize=undefined)
endif ()

if (KAMINPAR_BUILD_WITH_PG)
    add_compile_options(-pg)
endif ()

# Pass CMake options to code
if (KAMINPAR_ENABLE_STATISTICS)
    list(APPEND KAMINPAR_DEFINITIONS "-DKAMINPAR_ENABLE_STATISTICS")
    message(STATUS "Statistics: enabled")
else ()
    message(STATUS "Statistics: disabled")
endif ()

if (KAMINPAR_ENABLE_HEAP_PROFILING)
    list(APPEND KAMINPAR_DEFINITIONS "-DKAMINPAR_ENABLE_HEAP_PROFILING")
    message(STATUS "Heap Profiling: enabled")
else ()
    message(STATUS "Heap Profiling: disabled")
endif ()

if (KAMINPAR_ENABLE_PAGE_PROFILING)
    list(APPEND KAMINPAR_DEFINITIONS "-DKAMINPAR_ENABLE_PAGE_PROFILING")
    message(STATUS "Page Profiling: enabled")
else ()
    message(STATUS "Page Profiling: disabled")
endif ()

if (KAMINPAR_ENABLE_TIMERS)
    list(APPEND KAMINPAR_DEFINITIONS "-DKAMINPAR_ENABLE_TIMERS")
    message(STATUS "Timers: enabled")
else ()
    message(STATUS "Timers: disabled")
endif ()

if (KAMINPAR_ENABLE_TIMER_BARRIERS)
    list(APPEND KAMINPAR_DEFINITIONS "-DKAMINPAR_ENABLE_TIMER_BARRIERS")
    message(STATUS "Timer barriers: enabled")
else ()
    message(STATUS "Timer barriers: disabled")
endif ()

if (KAMINPAR_ENABLE_TBB_MALLOC)
    list(APPEND KAMINPAR_DEFINITIONS "-DKAMINPAR_ENABLE_TBB_MALLOC")
    message(STATUS "TBB malloc: enabled")
else ()
    message(STATUS "TBB malloc: disabled")
endif ()

if (KAMINPAR_ENABLE_THP)
    list(APPEND KAMINPAR_DEFINITIONS "-DKAMINPAR_ENABLE_THP")
    message(STATUS "Huge pages: enabled")
else ()
    message(STATUS "Huge pages: disabled")
endif ()

message(STATUS "Graph compression summary:")

if (KAMINPAR_COMPRESSION_HIGH_DEGREE_ENCODING)
    list(APPEND KAMINPAR_DEFINITIONS "-DKAMINPAR_COMPRESSION_HIGH_DEGREE_ENCODING")
    message("  High-degree encoding: enabled")
else ()
    message("  High-degree encoding: disabled")
endif ()

if (KAMINPAR_COMPRESSION_INTERVAL_ENCODING)
    list(APPEND KAMINPAR_DEFINITIONS "-DKAMINPAR_COMPRESSION_INTERVAL_ENCODING")
    message("  Interval encoding: enabled")
else ()
    message("  Interval encoding: disabled")
endif ()

if (KAMINPAR_COMPRESSION_RUN_LENGTH_ENCODING)
    list(APPEND KAMINPAR_DEFINITIONS "-DKAMINPAR_COMPRESSION_RUN_LENGTH_ENCODING")
    message("  Run-length encoding: enabled")
else ()
    message("  Run-length encoding: disabled")
endif ()

if (KAMINPAR_COMPRESSION_STREAMVBYTE_ENCODING)
    list(APPEND KAMINPAR_DEFINITIONS "-DKAMINPAR_COMPRESSION_STREAMVBYTE_ENCODING")
    message("  StreamVByte encoding: enabled")
else ()
    message("  StreamVByte encoding: disabled")
endif ()

if (KAMINPAR_COMPRESSION_FAST_DECODING)
    list(APPEND KAMINPAR_DEFINITIONS "-DKAMINPAR_COMPRESSION_FAST_DECODING")
    add_compile_options(-mbmi2)
    message("  Fast decoding: enabled")
else ()
    message("  Fast decoding: disabled")
endif ()

if (KAMINPAR_64BIT_NODE_IDS OR KAMINPAR_64BIT_IDS)
    list(APPEND KAMINPAR_DEFINITIONS "-DKAMINPAR_64BIT_NODE_IDS")
    set(KAMINPAR_SHM_NODE_ID_STR "std::uint64_t")
else ()
    set(KAMINPAR_SHM_NODE_ID_STR "std::uint32_t")
endif ()

if (KAMINPAR_64BIT_EDGE_IDS OR KAMINPAR_64BIT_IDS)
    list(APPEND KAMINPAR_DEFINITIONS "-DKAMINPAR_64BIT_EDGE_IDS")
    set(KAMINPAR_SHM_EDGE_ID_STR "std::uint64_t")
else ()
    set(KAMINPAR_SHM_EDGE_ID_STR "std::uint32_t")
endif ()

if (KAMINPAR_64BIT_WEIGHTS)
    list(APPEND KAMINPAR_DEFINITIONS "-DKAMINPAR_64BIT_WEIGHTS")
    set(KAMINPAR_SHM_WEIGHT_STR "std::int64_t")
else () 
    set(KAMINPAR_SHM_WEIGHT_STR "std::int32_t")
endif ()

if (KAMINPAR_64BIT_LOCAL_WEIGHTS)
    list(APPEND KAMINPAR_DEFINITIONS "-DKAMINPAR_64BIT_LOCAL_WEIGHTS")
    set(KAMINPAR_DIST_WEIGHT_STR "std::int64_t")
else ()
    set(KAMINPAR_DIST_WEIGHT_STR "std::int32_t")
endif ()

message(STATUS "Data type summary:")
message("  {shm, dist}::NodeID: ${KAMINPAR_SHM_NODE_ID_STR}")
message("  {shm, dist}::EdgeID: ${KAMINPAR_SHM_EDGE_ID_STR}")
message("  shm::{Node, Edge}Weight: ${KAMINPAR_SHM_WEIGHT_STR}")
message("  {dist::Global{Node, Edge}ID: std::uint64_t")
message("  dist::Global{Node, Edge}Weight: std::int64_t")
message("  dist::{Node, Edge}Weight: ${KAMINPAR_DIST_WEIGHT_STR}")

################################################################################
## Search and fetch dependencies                                              ##
################################################################################
if (CMAKE_PROJECT_NAME STREQUAL PROJECT_NAME)
    include(CTest)
endif()

include(FindGit)
include(FetchContent)

find_library(NUMA_LIB numa)

if (KAMINPAR_BUILD_WITH_CCACHE)
    find_program(CCACHE_PROGRAM ccache)
    if (CCACHE_PROGRAM)
        set(CMAKE_CXX_COMPILER_LAUNCHER "${CCACHE_PROGRAM}")
    endif ()
endif ()

if (KAMINPAR_DOWNLOAD_TBB)
    FetchContent_Declare(
        TBB
        GIT_REPOSITORY https://github.com/uxlfoundation/oneTBB.git
        GIT_TAG 0c0ff192a2304e114bc9e6557582dfba101360ff # v2022.0.0
        EXCLUDE_FROM_ALL
        UPDATE_DISCONNECTED TRUE
    )
    set(TBB_TEST OFF CACHE BOOL "" FORCE)
    FetchContent_MakeAvailable(TBB)
else ()
    find_package(TBB REQUIRED)
endif ()

if (KAMINPAR_BUILD_WITH_KASSERT)
    FetchContent_Declare(
        kassert
        GIT_REPOSITORY https://github.com/kamping-site/kassert.git
        GIT_TAG 988b7d54b79ae6634f2fcc53a0314fb1cf2c6a23
        EXCLUDE_FROM_ALL
        UPDATE_DISCONNECTED TRUE
    )
    FetchContent_MakeAvailable(kassert)

    list(APPEND KAMINPAR_DEFINITIONS "-DKAMINPAR_KASSERT_FOUND")
endif ()

if (KAMINPAR_BUILD_WITH_SPARSEHASH)
    find_package(Sparsehash REQUIRED)
    list(APPEND KAMINPAR_DEFINITIONS "-DKAMINPAR_SPARSEHASH_FOUND")
endif ()

if (KAMINPAR_BUILD_WITH_WHFC)
    list(APPEND KAMINPAR_DEFINITIONS "-DKAMINPAR_WHFC_FOUND")

    FetchContent_Declare(
        WHFC
        GIT_REPOSITORY https://github.com/larsgottesbueren/WHFC.git
        GIT_TAG 5ae2e3664391ca0db7fab2c82973e98c48937a08
        PATCH_COMMAND ${GIT_EXECUTABLE} apply ${CMAKE_CURRENT_SOURCE_DIR}/scripts/WHFC.patch
        EXCLUDE_FROM_ALL
        UPDATE_DISCONNECTED TRUE
    )
    FetchContent_MakeAvailable(WHFC)
endif ()

# If we can find Mt-KaHyPar, make it available for initial partitioning and refinement
if (KAMINPAR_BUILD_WITH_MTKAHYPAR)
    find_library(LIB_MTKAHYPAR_GRAPH mtkahypar)

    if (NOT LIB_MTKAHYPAR_GRAPH)
        message(STATUS "Mt-KaHyPar initial partitioning not available: library could not be found on this system")
        set(KAMINPAR_BUILD_WITH_MTKAHYPAR OFF)
    else ()
        message(STATUS "Found Mt-KaHyPar at ${LIB_MTKAHYPAR_GRAPH}")
    endif ()
endif ()

if (KAMINPAR_BUILD_DISTRIBUTED)
    # MPI
    set(MPI_DETERMINE_LIBRARY_VERSION TRUE)
    find_package(MPI)
    if (NOT MPI_FOUND) 
        message(WARNING "MPI not available: cannot build the distributed partitioner")
        set(KAMINPAR_BUILD_DISTRIBUTED OFF)
    endif ()

    # Growt
    add_subdirectory(external/growt EXCLUDE_FROM_ALL)
    add_library(growt INTERFACE)
    target_include_directories(growt SYSTEM INTERFACE $<BUILD_INTERFACE:${CMAKE_CURRENT_SOURCE_DIR}/external/growt>)

    if (KAMINPAR_BUILD_WITH_BACKWARD)
        FetchContent_Declare(
            Backward
            GIT_REPOSITORY https://github.com/kamping-site/bakward-mpi.git
            GIT_TAG 89de1132cdccb60aa4994d00396cc30d47402f95
            EXCLUDE_FROM_ALL
            UPDATE_DISCONNECTED TRUE
        )
        FetchContent_MakeAvailable(Backward)
    endif ()
endif ()

<<<<<<< HEAD
# If we can find Mt-KaHyPar, make it available for initial partitioning and refinement
if (KAMINPAR_BUILD_WITH_MTKAHYPAR)
    if (KAMINPAR_DOWNLOAD_MTKAHYPAR)
        FetchContent_Declare(
            MtKaHyPar
            GIT_REPOSITORY https://github.com/dsalwasser/mt-kahypar.git
            GIT_TAG 5510491fee7e3b6e65b7432c6680f67a9a844795
            EXCLUDE_FROM_ALL
            UPDATE_DISCONNECTED TRUE
        )
        set(KAHYPAR_ENABLE_ARCH_COMPILE_OPTIMIZATIONS ${KAMINPAR_BUILD_WITH_MTUNE_NATIVE} CACHE BOOL "" FORCE)
        if (KAMINPAR_64BIT_IDS OR KAMINPAR_64BIT_NODE_IDS OR KAMINPAR_64BIT_EDGE_IDS)
            set(KAHYPAR_USE_64_BIT_IDS ON CACHE BOOL "" FORCE)
        endif ()
        FetchContent_MakeAvailable(MtKaHyPar)
    else ()
        find_library(LIB_MTKAHYPAR_GRAPH mtkahypar)

        if (NOT LIB_MTKAHYPAR_GRAPH)
            message(STATUS "Mt-KaHyPar initial partitioning not available: library could not be found on this system")
            set(KAMINPAR_BUILD_WITH_MTKAHYPAR OFF)
        else ()
            message(STATUS "Found Mt-KaHyPar at ${LIB_MTKAHYPAR_GRAPH}")
        endif ()
    endif ()
endif ()

=======
>>>>>>> c4a4f92f
# Fetch minimal KaGen for graph IO
if ((KAMINPAR_BUILD_DISTRIBUTED AND KAMINPAR_BUILD_APPS) OR KAMINPAR_BUILD_BENCHMARKS)
    FetchContent_Declare(
        KaGen
        GIT_REPOSITORY https://github.com/KarlsruheGraphGeneration/KaGen.git
        GIT_TAG 70386f48e513051656f020360c482ce6bff9a24f
        PATCH_COMMAND ${GIT_EXECUTABLE} apply ${CMAKE_CURRENT_SOURCE_DIR}/scripts/KaGen.patch
        EXCLUDE_FROM_ALL
        UPDATE_DISCONNECTED TRUE
    )
    set(KAGEN_NODEPS ON CACHE BOOL "" FORCE)
    set(KAGEN_BUILD_APPS OFF CACHE BOOL "" FORCE)
    set(KAGEN_BUILD_EXAMPLES OFF CACHE BOOL "" FORCE)
    set(KAGEN_BUILD_TESTS OFF CACHE BOOL "" FORCE)
    set(INSTALL_KAGEN OFF CACHE BOOL "" FORCE)
    FetchContent_MakeAvailable(KaGen)
endif ()

# Fetch Google Test for unit tests
if ((CMAKE_PROJECT_NAME STREQUAL PROJECT_NAME OR KAMINPAR_BUILD_TESTS) AND BUILD_TESTING)
    FetchContent_Declare(
        googletest
        GIT_REPOSITORY https://github.com/google/googletest.git
        GIT_TAG 5a37b517ad4ab6738556f0284c256cae1466c5b4
        EXCLUDE_FROM_ALL
        UPDATE_DISCONNECTED TRUE
    )
    set(INSTALL_GTEST OFF CACHE BOOL "" FORCE)
    FetchContent_MakeAvailable(googletest)
endif ()

################################################################################
## Add targets in subdirectories                                              ##
################################################################################

# Start include paths on project root
include_directories(${PROJECT_SOURCE_DIR})

# Add core library targets
add_subdirectory(kaminpar-common) # Common utilities shared across the project
add_subdirectory(kaminpar-shm) # Shared-memory components

if (KAMINPAR_BUILD_DISTRIBUTED)
    add_subdirectory(kaminpar-mpi) # MPI-related utilities
    add_subdirectory(kaminpar-dist) # Distributed components
endif ()

add_subdirectory(kaminpar-io) # IO components

# Create an interface library that groups all core components and ensures the full
# project include path is available to dependent targets
add_library(KaMinParFull INTERFACE)
add_library(KaMinPar::KaMinParFull ALIAS KaMinParFull)

target_include_directories(KaMinParFull INTERFACE ${CMAKE_CURRENT_SOURCE_DIR})
target_link_libraries(KaMinParFull INTERFACE KaMinParIO KaMinPar)
if (KAMINPAR_BUILD_DISTRIBUTED)
    target_link_libraries(KaMinParFull INTERFACE dKaMinParIO dKaMinPar)
endif ()

# Tests are built either when running as the main project or when explicitly enabled
if ((CMAKE_PROJECT_NAME STREQUAL PROJECT_NAME OR KAMINPAR_BUILD_TESTS) AND BUILD_TESTING)
    add_subdirectory(tests)
endif ()

if (KAMINPAR_BUILD_APPS)
    add_subdirectory(kaminpar-cli)
    add_subdirectory(apps)
endif ()

if (KAMINPAR_BUILD_EXAMPLES)
    add_subdirectory(examples/kaminpar)
    add_subdirectory(examples/bindings-c)
endif ()

################################################################################
## Install targets                                                            ##
################################################################################
if (NOT INSTALL_KAMINPAR)
    return()
endif ()

# If the installation prefix is not set by the user for Unix builds,
# assign a default value to ensure GNUInstallDirs selects the correct paths.
if (UNIX AND CMAKE_INSTALL_PREFIX_INITIALIZED_TO_DEFAULT)
    set(CMAKE_INSTALL_PREFIX "/usr/" CACHE STRING "" FORCE)
endif ()

include(CMakePackageConfigHelpers)
include(GNUInstallDirs)

set(KAMINPAR_INSTALL_INCLUDE_DIRS include/kaminpar-io/ include/kaminpar-shm/)
if (KAMINPAR_BUILD_DISTRIBUTED)
    list(APPEND KAMINPAR_INSTALL_INCLUDE_DIRS include/kaminpar-dist/)
endif ()

install(
    DIRECTORY ${KAMINPAR_INSTALL_INCLUDE_DIRS}
    DESTINATION "${CMAKE_INSTALL_INCLUDEDIR}"
    COMPONENT KaMinPar_Development
)

set(KAMINPAR_INSTALL_TARGETS KaMinParCommon KaMinParIO KaMinPar)
if (KAMINPAR_BUILD_WITH_KASSERT)
    list(APPEND KAMINPAR_INSTALL_TARGETS kassert_base kassert)
endif ()
if (KAMINPAR_BUILD_WITH_MTKAHYPAR AND KAMINPAR_DOWNLOAD_MTKAHYPAR)
    list(APPEND KAMINPAR_INSTALL_TARGETS mtkahypar)
endif ()
if (KAMINPAR_BUILD_APPS)
    list(APPEND KAMINPAR_INSTALL_TARGETS KaMinParCLI KaMinParApp)
endif ()

if (KAMINPAR_BUILD_DISTRIBUTED)
    list(APPEND KAMINPAR_INSTALL_TARGETS morton kagen growt KaMinParMPI dKaMinParIO dKaMinPar)

    if (KAMINPAR_BUILD_APPS)
        list(APPEND KAMINPAR_INSTALL_TARGETS dKaMinParCLI dKaMinParApp)
    endif ()
endif ()

install(
    TARGETS ${KAMINPAR_INSTALL_TARGETS}
    EXPORT KaMinParTargets
    RUNTIME COMPONENT KaMinPar_Runtime
    LIBRARY COMPONENT KaMinPar_Runtime NAMELINK_COMPONENT KaMinPar_Development
    ARCHIVE COMPONENT KaMinPar_Development
    INCLUDES DESTINATION "${CMAKE_INSTALL_INCLUDEDIR}"
)

# Allow package maintainers to freely override the path for the configs
set(
    KAMINPAR_INSTALL_CMAKEDIR "${CMAKE_INSTALL_LIBDIR}/cmake/KaMinPar"
    CACHE STRING "CMake package config location relative to the install prefix"
)
set_property(CACHE KAMINPAR_INSTALL_CMAKEDIR PROPERTY TYPE PATH)
mark_as_advanced(KAMINPAR_INSTALL_CMAKEDIR)

install(
    FILES ${PROJECT_SOURCE_DIR}/cmake/modules/FindSparsehash.cmake
    DESTINATION ${KAMINPAR_INSTALL_CMAKEDIR}
    COMPONENT KaMinPar_Development
)

configure_file(cmake/KaMinParConfig.cmake.in KaMinParConfig.cmake @ONLY)
install(
    FILES ${PROJECT_BINARY_DIR}/KaMinParConfig.cmake
    DESTINATION ${KAMINPAR_INSTALL_CMAKEDIR}
    COMPONENT KaMinPar_Development
)

write_basic_package_version_file(
    "KaMinParConfigVersion.cmake"
    VERSION ${PACKAGE_VERSION}
    COMPATIBILITY SameMajorVersion
)
install(
    FILES ${PROJECT_BINARY_DIR}/KaMinParConfigVersion.cmake
    DESTINATION ${KAMINPAR_INSTALL_CMAKEDIR}
    COMPONENT KaMinPar_Development
)

install(
    EXPORT KaMinParTargets
    NAMESPACE KaMinPar::
    DESTINATION ${KAMINPAR_INSTALL_CMAKEDIR}
    COMPONENT KaMinPar_Development
)

################################################################################
## Package targets                                                            ##
################################################################################
set(CPACK_THREADS 0) # Given 0 CPack will try to use all available CPU cores.
set(CPACK_VERBATIM_VARIABLES ON)

set(CPACK_PACKAGE_DIRECTORY "${CMAKE_CURRENT_BINARY_DIR}/packages")
set(CPACK_PACKAGING_INSTALL_PREFIX ${CMAKE_INSTALL_PREFIX} CACHE STRING "")

set(CPACK_PACKAGE_VENDOR ${PROJECT_VENDOR})
set(CPACK_PACKAGE_CONTACT "${PROJECT_VENDOR} <${PROJECT_CONTACT}>")

set(CPACK_RESOURCE_FILE_LICENSE "${CMAKE_CURRENT_SOURCE_DIR}/LICENSE")
set(CPACK_RESOURCE_FILE_README "${CMAKE_CURRENT_SOURCE_DIR}/README.MD")

set(CPACK_STRIP_FILES ON)
set(CPACK_COMPONENTS_GROUPING ALL_COMPONENTS_IN_ONE)
set(
    CPACK_INSTALL_DEFAULT_DIRECTORY_PERMISSIONS
    OWNER_READ OWNER_WRITE OWNER_EXECUTE
    GROUP_READ GROUP_EXECUTE
    WORLD_READ WORLD_EXECUTE
)

set(CPACK_DEB_COMPONENT_INSTALL ON)
set(CPACK_DEBIAN_FILE_NAME DEB-DEFAULT)
set(CPACK_DEBIAN_PACKAGE_RELEASE 1)
set(CPACK_DEBIAN_PACKAGE_GENERATE_SHLIBS ON)
set(CPACK_DEBIAN_PACKAGE_DEPENDS "libc6 (>= 2.34), libgcc-s1 (>= 3.0), libstdc++6 (>= 10.2), libtbb-dev (>= 2018~U6-4), libsparsehash-dev (>= 2.0.2-1)")
if (NUMA_LIB)
    set(CPACK_DEBIAN_PACKAGE_DEPENDS "${CPACK_DEBIAN_PACKAGE_DEPENDS}, libnuma-dev (>= 2.0.12-1)")
endif ()
if (KAMINPAR_BUILD_DISTRIBUTED)
    set(CPACK_DEBIAN_PACKAGE_DEPENDS "${CPACK_DEBIAN_PACKAGE_DEPENDS}, libopenmpi-dev (>= 3.1.3-11)")
endif ()

set(CPACK_RPM_COMPONENT_INSTALL ON)
set(CPACK_RPM_FILE_NAME RPM-DEFAULT)
set(CPACK_RPM_PACKAGE_LICENSE "MIT")
set(CPACK_RPM_PACKAGE_RELEASE 1)
set(CPACK_RPM_PACKAGE_AUTOREQ OFF)
set(CPACK_RPM_PACKAGE_REQUIRES "tbb-devel, sparsehash-devel")
if (NUMA_LIB)
    set(CPACK_RPM_PACKAGE_REQUIRES "${CPACK_RPM_PACKAGE_REQUIRES}, numactl-devel")
endif ()
if (KAMINPAR_BUILD_DISTRIBUTED)
    set(CPACK_RPM_PACKAGE_REQUIRES "${CPACK_RPM_PACKAGE_REQUIRES}, openmpi-devel")
endif ()

include(CPack)<|MERGE_RESOLUTION|>--- conflicted
+++ resolved
@@ -412,7 +412,6 @@
     endif ()
 endif ()
 
-<<<<<<< HEAD
 # If we can find Mt-KaHyPar, make it available for initial partitioning and refinement
 if (KAMINPAR_BUILD_WITH_MTKAHYPAR)
     if (KAMINPAR_DOWNLOAD_MTKAHYPAR)
@@ -440,8 +439,6 @@
     endif ()
 endif ()
 
-=======
->>>>>>> c4a4f92f
 # Fetch minimal KaGen for graph IO
 if ((KAMINPAR_BUILD_DISTRIBUTED AND KAMINPAR_BUILD_APPS) OR KAMINPAR_BUILD_BENCHMARKS)
     FetchContent_Declare(
