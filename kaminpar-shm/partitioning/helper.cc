--- conflicted
+++ resolved
@@ -325,113 +325,7 @@
   }
 }
 
-<<<<<<< HEAD
-void extend_partition(
-    PartitionedGraph &p_graph,
-    BlockID k_prime,
-    const Context &input_ctx,
-    PartitionContext &current_p_ctx,
-    InitialBipartitionerWorkerPool &bipartitioner_pool,
-    int num_active_threads
-) {
-  if (input_ctx.partitioning.min_consecutive_seq_bipartitioning_levels > 0) {
-    // See below for details about the following recursive call.
-    const int factor = 2 << (input_ctx.partitioning.min_consecutive_seq_bipartitioning_levels - 1);
-    while (k_prime > factor * p_graph.k() && num_active_threads > p_graph.k()) {
-      extend_partition(
-          p_graph,
-          factor * p_graph.k(),
-          input_ctx,
-          current_p_ctx,
-          bipartitioner_pool,
-          num_active_threads
-      );
-    }
-  }
-
-  SCOPED_TIMER("Initial partitioning");
-  const BlockID n = p_graph.n();
-  const BlockID k = p_graph.k();
-
-  StaticArray<NodeID> secondary_buffer(n, static_array::noinit);
-  auto [subgraphs, global_to_local, shared_local_to_global, border_nodes] =
-      graph::extract_span_subgraphs(p_graph, input_ctx.partition.k, secondary_buffer.data());
-
-  START_HEAP_PROFILER("Compute local block indices");
-  START_TIMER("Compute local block indices");
-  StaticArray<BlockID> local_block_indices(k + 1);
-  tbb::parallel_for<BlockID>(0, k, [&](const BlockID b) {
-    const BlockID final_kb = compute_final_k(b, k, input_ctx.partition.k);
-    const BlockID subgraph_k = (k_prime == input_ctx.partition.k) ? final_kb : k_prime / k;
-    local_block_indices[b + 1] = subgraph_k == 1 ? 1 : 2 * (subgraph_k - 1);
-  });
-
-  local_block_indices.front() = k;
-  parallel::prefix_sum(
-      local_block_indices.begin(), local_block_indices.end(), local_block_indices.begin()
-  );
-  STOP_TIMER();
-  STOP_HEAP_PROFILER();
-
-  StaticArray<BlockID> partition = p_graph.take_raw_partition();
-  StaticArray<BlockID> partition_remapping(local_block_indices.back());
-  TIMED_SCOPE("Bipartitioning") {
-    SCOPED_HEAP_PROFILER("Bipartitioning");
-
-    tbb::parallel_for<BlockID>(0, k, [&](const BlockID b) {
-      auto &subgraph = subgraphs[b];
-      const BlockID final_kb = compute_final_k(b, k, input_ctx.partition.k);
-      const BlockID subgraph_k = (k_prime == input_ctx.partition.k) ? final_kb : k_prime / k;
-
-      if (subgraph_k == 1) {
-        partition_remapping[local_block_indices[b]] = 1;
-        return;
-      }
-
-      DBG << "initial extend_partition_recursive() for block " << b << ", final k " << final_kb
-          << ", subgraph k " << subgraph_k << ", weight " << p_graph.block_weight(b) << " /// "
-          << subgraph.total_node_weight();
-
-      extend_partition_recursive(
-          subgraph,
-          partition,
-          partition_remapping,
-          0,
-          local_block_indices[b],
-          subgraph_k,
-          final_kb,
-          input_ctx,
-          bipartitioner_pool
-      );
-    });
-  };
-
-  TIMED_SCOPE("Copy subgraph partitions") {
-    SCOPED_HEAP_PROFILER("Copy subgraph partitions");
-
-    parallel::prefix_sum(
-        partition_remapping.begin(), partition_remapping.end(), partition_remapping.begin()
-    );
-
-    tbb::parallel_for(tbb::blocked_range<NodeID>(0, n), [&](const auto &local_nodes) {
-      const NodeID first_node = local_nodes.begin();
-      const NodeID last_node = local_nodes.end();
-
-      for (NodeID u = first_node; u < last_node; ++u) {
-        const BlockID b = partition[u];
-        partition[u] = partition_remapping[b < k ? local_block_indices[b] : b] - 1;
-      }
-    });
-
-    p_graph = PartitionedGraph(p_graph.graph(), k_prime, std::move(partition));
-  };
-
-  update_partition_context(current_p_ctx, p_graph, input_ctx.partition.k);
-}
-void extend_partition(
-=======
 void extend_partition_lazy_extraction(
->>>>>>> c6c730d6
     PartitionedGraph &p_graph, // stores current k
     const BlockID k_prime,     // extend to this many blocks
     const Context &input_ctx,  // stores input k
@@ -588,6 +482,108 @@
   update_partition_context(current_p_ctx, p_graph, input_ctx.partition.k);
 }
 
+void extend_partition(
+    PartitionedGraph &p_graph,
+    BlockID k_prime,
+    const Context &input_ctx,
+    PartitionContext &current_p_ctx,
+    InitialBipartitionerWorkerPool &bipartitioner_pool,
+    int num_active_threads
+) {
+  if (input_ctx.partitioning.min_consecutive_seq_bipartitioning_levels > 0) {
+    // See below for details about the following recursive call.
+    const int factor = 2 << (input_ctx.partitioning.min_consecutive_seq_bipartitioning_levels - 1);
+    while (k_prime > factor * p_graph.k() && num_active_threads > p_graph.k()) {
+      extend_partition(
+          p_graph,
+          factor * p_graph.k(),
+          input_ctx,
+          current_p_ctx,
+          bipartitioner_pool,
+          num_active_threads
+      );
+    }
+  }
+
+  SCOPED_TIMER("Initial partitioning");
+  const BlockID n = p_graph.n();
+  const BlockID k = p_graph.k();
+
+  StaticArray<NodeID> secondary_buffer(n, static_array::noinit);
+  auto [subgraphs, global_to_local, shared_local_to_global, border_nodes] =
+      graph::extract_span_subgraphs(p_graph, input_ctx.partition.k, secondary_buffer.data());
+
+  START_HEAP_PROFILER("Compute local block indices");
+  START_TIMER("Compute local block indices");
+  StaticArray<BlockID> local_block_indices(k + 1);
+  tbb::parallel_for<BlockID>(0, k, [&](const BlockID b) {
+    const BlockID final_kb = compute_final_k(b, k, input_ctx.partition.k);
+    const BlockID subgraph_k = (k_prime == input_ctx.partition.k) ? final_kb : k_prime / k;
+    local_block_indices[b + 1] = subgraph_k == 1 ? 1 : 2 * (subgraph_k - 1);
+  });
+
+  local_block_indices.front() = k;
+  parallel::prefix_sum(
+      local_block_indices.begin(), local_block_indices.end(), local_block_indices.begin()
+  );
+  STOP_TIMER();
+  STOP_HEAP_PROFILER();
+
+  StaticArray<BlockID> partition = p_graph.take_raw_partition();
+  StaticArray<BlockID> partition_remapping(local_block_indices.back());
+  TIMED_SCOPE("Bipartitioning") {
+    SCOPED_HEAP_PROFILER("Bipartitioning");
+
+    tbb::parallel_for<BlockID>(0, k, [&](const BlockID b) {
+      auto &subgraph = subgraphs[b];
+      const BlockID final_kb = compute_final_k(b, k, input_ctx.partition.k);
+      const BlockID subgraph_k = (k_prime == input_ctx.partition.k) ? final_kb : k_prime / k;
+
+      if (subgraph_k == 1) {
+        partition_remapping[local_block_indices[b]] = 1;
+        return;
+      }
+
+      DBG << "initial extend_partition_recursive() for block " << b << ", final k " << final_kb
+          << ", subgraph k " << subgraph_k << ", weight " << p_graph.block_weight(b) << " /// "
+          << subgraph.total_node_weight();
+
+      extend_partition_recursive(
+          subgraph,
+          partition,
+          partition_remapping,
+          0,
+          local_block_indices[b],
+          subgraph_k,
+          final_kb,
+          input_ctx,
+          bipartitioner_pool
+      );
+    });
+  };
+
+  TIMED_SCOPE("Copy subgraph partitions") {
+    SCOPED_HEAP_PROFILER("Copy subgraph partitions");
+
+    parallel::prefix_sum(
+        partition_remapping.begin(), partition_remapping.end(), partition_remapping.begin()
+    );
+
+    tbb::parallel_for(tbb::blocked_range<NodeID>(0, n), [&](const auto &local_nodes) {
+      const NodeID first_node = local_nodes.begin();
+      const NodeID last_node = local_nodes.end();
+
+      for (NodeID u = first_node; u < last_node; ++u) {
+        const BlockID b = partition[u];
+        partition[u] = partition_remapping[b < k ? local_block_indices[b] : b] - 1;
+      }
+    });
+
+    p_graph = PartitionedGraph(p_graph.graph(), k_prime, std::move(partition));
+  };
+
+  update_partition_context(current_p_ctx, p_graph, input_ctx.partition.k);
+}
 void extend_partition(
     PartitionedGraph &p_graph, // stores current k
     const BlockID k_prime,     // extend to this many blocks
