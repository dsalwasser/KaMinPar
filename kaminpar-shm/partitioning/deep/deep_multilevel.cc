/*******************************************************************************
 * Deep multilevel graph partitioning scheme.
 *
 * @file:   deep_multilevel.cc
 * @author: Daniel Seemaier
 * @date:   21.09.2021
 ******************************************************************************/
#include "kaminpar-shm/partitioning/deep/deep_multilevel.h"

#include "kaminpar-shm/coarsening/max_cluster_weights.h"
#include "kaminpar-shm/factories.h"
#include "kaminpar-shm/partitioning/debug.h"
#include "kaminpar-shm/partitioning/deep/async_initial_partitioning.h"
#include "kaminpar-shm/partitioning/deep/sync_initial_partitioning.h"
#include "kaminpar-shm/partitioning/helper.h"
#include "kaminpar-shm/partitioning/partition_utils.h"

#include "kaminpar-common/console_io.h"
#include "kaminpar-common/heap_profiler.h"

namespace kaminpar::shm {
namespace {
SET_DEBUG(false);
} // namespace

using namespace partitioning;

DeepMultilevelPartitioner::DeepMultilevelPartitioner(
    const Graph &input_graph, const Context &input_ctx
)
    : _input_graph(input_graph),
      _input_ctx(input_ctx),
      _current_p_ctx(input_ctx.partition),
      _coarsener(factory::create_coarsener(input_ctx)),
      _refiner(factory::create_refiner(input_ctx)),
      _bipartitioner_pool(_input_ctx) {
  _coarsener->initialize(&_input_graph);
}

PartitionedGraph DeepMultilevelPartitioner::partition() {
  cio::print_delimiter("Partitioning");

  const Graph *c_graph = coarsen();
  PartitionedGraph p_graph = initial_partition(c_graph);

  bool refined = false;
  p_graph = uncoarsen(std::move(p_graph), refined);
  if (!refined || p_graph.k() < _input_ctx.partition.k) {
    LOG;
    LOG << "Toplevel:";
    LOG << "  Number of nodes: " << p_graph.n() << " | Number of edges: " << p_graph.m();

    if (!refined) {
      refine(p_graph);
    }
    if (p_graph.k() < _input_ctx.partition.k) {
      extend_partition(p_graph, _input_ctx.partition.k);
      refine(p_graph);
    }
  }

  return p_graph;
}

PartitionedGraph DeepMultilevelPartitioner::uncoarsen_once(PartitionedGraph p_graph) {
  return partitioning::uncoarsen_once(
      _coarsener.get(), std::move(p_graph), _current_p_ctx, _input_ctx.partition
  );
}

void DeepMultilevelPartitioner::refine(PartitionedGraph &p_graph) {
  SCOPED_HEAP_PROFILER("Refinement");

  // If requested, dump the current partition to disk before refinement ...
  debug::dump_partition_hierarchy(p_graph, _coarsener->level(), "pre-refinement", _input_ctx);

  LOG << "  Running refinement on " << p_graph.k() << " blocks";
  partitioning::refine(_refiner.get(), p_graph, _current_p_ctx);

  if (_print_metrics) {
    SCOPED_TIMER("Partition metrics");
    LOG << "    Cut:       " << metrics::edge_cut(p_graph);
    LOG << "    Imbalance: " << metrics::imbalance(p_graph);
    LOG << "    Feasible:  " << metrics::is_feasible(p_graph, _current_p_ctx);
  }

  // ... and dump it after refinement.
  debug::dump_partition_hierarchy(p_graph, _coarsener->level(), "post-refinement", _input_ctx);
}

void DeepMultilevelPartitioner::extend_partition(PartitionedGraph &p_graph, const BlockID k_prime) {
  SCOPED_HEAP_PROFILER("Extending partition");
  LOG << "  Extending partition from " << p_graph.k() << " blocks to " << k_prime << " blocks";

<<<<<<< HEAD
  const bool toplevel = _coarsener->level() == 0;
  if (_input_ctx.partitioning.use_subgraph_memory ||
      _input_ctx.partitioning.use_only_toplevel_subgraph_view && !toplevel) {
    partitioning::extend_partition(
=======
  if (_input_ctx.partitioning.use_lazy_subgraph_memory) {
    partitioning::extend_partition_lazy_extraction(
>>>>>>> c6c730d6
        p_graph,
        k_prime,
        _input_ctx,
        _current_p_ctx,
<<<<<<< HEAD
        _subgraph_memory,
        _tmp_extraction_mem_pool_ets,
=======
>>>>>>> c6c730d6
        _bipartitioner_pool,
        _input_ctx.parallel.num_threads
    );
  } else {
    partitioning::extend_partition(
        p_graph,
        k_prime,
        _input_ctx,
        _current_p_ctx,
<<<<<<< HEAD
=======
        _subgraph_memory,
        _tmp_extraction_mem_pool_ets,
>>>>>>> c6c730d6
        _bipartitioner_pool,
        _input_ctx.parallel.num_threads
    );
  }

  if (_print_metrics) {
    SCOPED_TIMER("Partition metrics");
    LOG << "    Cut:       " << metrics::edge_cut(p_graph);
    LOG << "    Imbalance: " << metrics::imbalance(p_graph);
  }
}

PartitionedGraph DeepMultilevelPartitioner::uncoarsen(PartitionedGraph p_graph, bool &refined) {
  SCOPED_HEAP_PROFILER("Uncoarsening");

  while (!_coarsener->empty()) {
    LOG;
    LOG << "Uncoarsening -> Level " << (_coarsener->level() - 1);

    p_graph = uncoarsen_once(std::move(p_graph));

    LOG << "  Number of nodes: " << p_graph.n() << " | Number of edges: " << p_graph.m();

    refine(p_graph);
    refined = true;

    const BlockID desired_k = partitioning::compute_k_for_n(p_graph.n(), _input_ctx);
    if (p_graph.k() < desired_k) {
      extend_partition(p_graph, desired_k);
      refined = false;
    }
  }

  return p_graph;
}

const Graph *DeepMultilevelPartitioner::coarsen() {
  SCOPED_HEAP_PROFILER("Coarsening");

  const Graph *c_graph = &_input_graph;
  NodeID prev_c_graph_n = c_graph->n();
  EdgeID prev_c_graph_m = c_graph->m();
  NodeWeight prev_c_graph_total_node_weight = c_graph->total_node_weight();
  bool shrunk = true;

  bool search_subgraph_memory_size = !_input_ctx.partitioning.use_lazy_subgraph_memory;
  NodeID subgraph_memory_n;
  EdgeID subgraph_memory_m;
  NodeID subgraph_memory_n_weights;
  EdgeID subgraph_memory_m_weights;

  while (shrunk && c_graph->n() > initial_partitioning_threshold()) {
    // If requested, dump graph before each coarsening step + after coarsening
    // converged. This way, we also have a dump of the (reordered) input graph,
    // which makes it easier to use the final partition (before reordering it).
    // We dump the coarsest graph in ::initial_partitioning().
    debug::dump_graph_hierarchy(*c_graph, _coarsener->level(), _input_ctx);

    // Store the size of the previous coarse graph, so that we can pre-allocate _subgraph_memory
    // if we need it for this graph (see below)
    prev_c_graph_n = c_graph->n();
    prev_c_graph_m = c_graph->m();
    prev_c_graph_total_node_weight = c_graph->total_node_weight();

    // Build next coarse graph
    shrunk = partitioning::coarsen_once(_coarsener.get(), c_graph, _current_p_ctx);
    c_graph = &_coarsener->current();

    // _subgraph_memory stores the block-induced subgraphs of the partitioned graph during recursive
    // bipartitioning
    // To avoid repeated allocation, we pre-allocate the memory during coarsening for the largest
    // coarse graph for which we still need recursive bipartitioning
    if (search_subgraph_memory_size &&
        partitioning::compute_k_for_n(c_graph->n(), _input_ctx) < _input_ctx.partition.k) {
      search_subgraph_memory_size = false;

<<<<<<< HEAD
      const bool toplevel = _coarsener->level() == 1;
      if (!_input_ctx.partitioning.use_subgraph_memory &&
          _input_ctx.partitioning.use_only_toplevel_subgraph_view && toplevel) {
        subgraph_memory_n = subgraph_memory_n_weights = c_graph->n();
        subgraph_memory_m = subgraph_memory_m_weights = c_graph->m();
      } else {
        subgraph_memory_n = prev_c_graph_n;
        subgraph_memory_m = prev_c_graph_m;

        if (toplevel && _input_graph.is_node_weighted()) {
          subgraph_memory_n_weights = prev_c_graph_n;
        } else {
          subgraph_memory_n_weights = c_graph->n();
        }

        if (toplevel && _input_graph.is_edge_weighted()) {
          subgraph_memory_n_weights = prev_c_graph_m;
        } else {
          subgraph_memory_m_weights = c_graph->m();
        }
=======
      subgraph_memory_n = prev_c_graph_n;
      subgraph_memory_m = prev_c_graph_m;

      const bool toplevel = _coarsener->level() == 1;
      if (toplevel) {
        subgraph_memory_n_weights = _input_graph.is_node_weighted() ? prev_c_graph_n : c_graph->n();
        subgraph_memory_m_weights = _input_graph.is_edge_weighted() ? prev_c_graph_m : c_graph->m();
      } else {
        subgraph_memory_n_weights = prev_c_graph_n;
        subgraph_memory_m_weights = prev_c_graph_m;
>>>>>>> c6c730d6
      }
    }

    // Print some metrics for the coarse graphs
    LOG << "Coarsening -> Level " << _coarsener->level();
    LOG << "  Number of nodes: " << c_graph->n() << " | Number of edges: " << c_graph->m();
    LLOG << "  Maximum node weight: " << c_graph->max_node_weight() << " ";
    LLOG << "<= "
         << compute_max_cluster_weight<NodeWeight>(
                _input_ctx.coarsening,
                _input_ctx.partition,
                prev_c_graph_n,
                prev_c_graph_total_node_weight
            );
    LOG;
    LOG;
  }

  if (search_subgraph_memory_size) {
<<<<<<< HEAD
=======
    subgraph_memory_n = prev_c_graph_n;
    subgraph_memory_m = prev_c_graph_m;
>>>>>>> c6c730d6
    subgraph_memory_n = subgraph_memory_n_weights = prev_c_graph_n;
    subgraph_memory_m = subgraph_memory_m_weights = prev_c_graph_m;
  }

<<<<<<< HEAD
  if (_input_ctx.partitioning.use_subgraph_memory ||
      _input_ctx.partitioning.use_only_toplevel_subgraph_view) {
=======
  if (!_input_ctx.partitioning.use_lazy_subgraph_memory) {
>>>>>>> c6c730d6
    _subgraph_memory.resize(
        subgraph_memory_n,
        _input_ctx.partition.k,
        subgraph_memory_m,
        subgraph_memory_n_weights,
        subgraph_memory_m_weights
    );
  }

  TIMED_SCOPE("Coarsening") {
    _coarsener->release_allocated_memory();
  };

  if (shrunk) {
    LOG << "==> Coarsening terminated with less than " << initial_partitioning_threshold()
        << " nodes.";
    LOG;
  } else {
    LOG << "==> Coarsening converged.";
    LOG;
  }

  return c_graph;
}

NodeID DeepMultilevelPartitioner::initial_partitioning_threshold() {
  if (partitioning::parallel_ip_mode(_input_ctx.partitioning.deep_initial_partitioning_mode)) {
    return _input_ctx.parallel.num_threads * _input_ctx.coarsening.contraction_limit; // p * C
  } else {
    return 2 * _input_ctx.coarsening.contraction_limit; // 2 * C
  }
}

PartitionedGraph DeepMultilevelPartitioner::initial_partition(const Graph *graph) {
  SCOPED_HEAP_PROFILER("Initial partitioning");
  SCOPED_TIMER("Initial partitioning scheme");
  LOG << "Initial partitioning:";

  // If requested, dump the coarsest graph to disk. Note that in the context of
  // deep multilevel, this is not actually the coarsest graph, but rather the
  // coarsest graph before splitting PEs and duplicating the graph.
  // Disable worker splitting with --p-deep-initial-partitioning-mode=sequential to obtain coarser
  // graphs.
  debug::dump_coarsest_graph(*graph, _input_ctx);
  debug::dump_graph_hierarchy(*graph, _coarsener->level(), _input_ctx);

  // Since timers are not multi-threaded, we disable them during (parallel)
  // initial partitioning.
  DISABLE_TIMERS();
  PartitionedGraph p_graph = [&] {
    switch (_input_ctx.partitioning.deep_initial_partitioning_mode) {
    case InitialPartitioningMode::SEQUENTIAL:
      return partitioning::bipartition(
          graph, _input_ctx.partition.k, _input_ctx, _bipartitioner_pool, true
      );

    case InitialPartitioningMode::SYNCHRONOUS_PARALLEL:
      return SyncInitialPartitioner(_input_ctx, _bipartitioner_pool, _tmp_extraction_mem_pool_ets)
          .partition(_coarsener.get(), _current_p_ctx);

    case InitialPartitioningMode::ASYNCHRONOUS_PARALLEL:
      return AsyncInitialPartitioner(_input_ctx, _bipartitioner_pool, _tmp_extraction_mem_pool_ets)
          .partition(_coarsener.get(), _current_p_ctx);
    }

    __builtin_unreachable();
  }();
  ENABLE_TIMERS();
  partitioning::update_partition_context(_current_p_ctx, p_graph, _input_ctx.partition.k);

  // Print some metrics for the initial partition.
  LOG << "  Number of blocks: " << p_graph.k();
  if (_print_metrics) {
    SCOPED_TIMER("Partition metrics");
    LOG << "  Cut:              " << metrics::edge_cut(p_graph);
    LOG << "  Imbalance:        " << metrics::imbalance(p_graph);
    LOG << "  Feasible:         " << (metrics::is_feasible(p_graph, _current_p_ctx) ? "yes" : "no");
  }

  // If requested, dump the coarsest partition -- as noted above, this is not
  // actually the coarsest partition when using deep multilevel.
  debug::dump_coarsest_partition(p_graph, _input_ctx);
  debug::dump_partition_hierarchy(p_graph, _coarsener->level(), "post-refinement", _input_ctx);

  return p_graph;
}
} // namespace kaminpar::shm<|MERGE_RESOLUTION|>--- conflicted
+++ resolved
@@ -92,38 +92,36 @@
   SCOPED_HEAP_PROFILER("Extending partition");
   LOG << "  Extending partition from " << p_graph.k() << " blocks to " << k_prime << " blocks";
 
-<<<<<<< HEAD
   const bool toplevel = _coarsener->level() == 0;
   if (_input_ctx.partitioning.use_subgraph_memory ||
       _input_ctx.partitioning.use_only_toplevel_subgraph_view && !toplevel) {
-    partitioning::extend_partition(
-=======
-  if (_input_ctx.partitioning.use_lazy_subgraph_memory) {
-    partitioning::extend_partition_lazy_extraction(
->>>>>>> c6c730d6
-        p_graph,
-        k_prime,
-        _input_ctx,
-        _current_p_ctx,
-<<<<<<< HEAD
-        _subgraph_memory,
-        _tmp_extraction_mem_pool_ets,
-=======
->>>>>>> c6c730d6
-        _bipartitioner_pool,
-        _input_ctx.parallel.num_threads
-    );
+    if (_input_ctx.partitioning.use_lazy_subgraph_memory) {
+      partitioning::extend_partition_lazy_extraction(
+          p_graph,
+          k_prime,
+          _input_ctx,
+          _current_p_ctx,
+          _bipartitioner_pool,
+          _input_ctx.parallel.num_threads
+      );
+    } else {
+      partitioning::extend_partition(
+          p_graph,
+          k_prime,
+          _input_ctx,
+          _current_p_ctx,
+          _subgraph_memory,
+          _tmp_extraction_mem_pool_ets,
+          _bipartitioner_pool,
+          _input_ctx.parallel.num_threads
+      );
+    }
   } else {
     partitioning::extend_partition(
         p_graph,
         k_prime,
         _input_ctx,
         _current_p_ctx,
-<<<<<<< HEAD
-=======
-        _subgraph_memory,
-        _tmp_extraction_mem_pool_ets,
->>>>>>> c6c730d6
         _bipartitioner_pool,
         _input_ctx.parallel.num_threads
     );
@@ -200,7 +198,6 @@
         partitioning::compute_k_for_n(c_graph->n(), _input_ctx) < _input_ctx.partition.k) {
       search_subgraph_memory_size = false;
 
-<<<<<<< HEAD
       const bool toplevel = _coarsener->level() == 1;
       if (!_input_ctx.partitioning.use_subgraph_memory &&
           _input_ctx.partitioning.use_only_toplevel_subgraph_view && toplevel) {
@@ -221,18 +218,6 @@
         } else {
           subgraph_memory_m_weights = c_graph->m();
         }
-=======
-      subgraph_memory_n = prev_c_graph_n;
-      subgraph_memory_m = prev_c_graph_m;
-
-      const bool toplevel = _coarsener->level() == 1;
-      if (toplevel) {
-        subgraph_memory_n_weights = _input_graph.is_node_weighted() ? prev_c_graph_n : c_graph->n();
-        subgraph_memory_m_weights = _input_graph.is_edge_weighted() ? prev_c_graph_m : c_graph->m();
-      } else {
-        subgraph_memory_n_weights = prev_c_graph_n;
-        subgraph_memory_m_weights = prev_c_graph_m;
->>>>>>> c6c730d6
       }
     }
 
@@ -252,21 +237,13 @@
   }
 
   if (search_subgraph_memory_size) {
-<<<<<<< HEAD
-=======
-    subgraph_memory_n = prev_c_graph_n;
-    subgraph_memory_m = prev_c_graph_m;
->>>>>>> c6c730d6
     subgraph_memory_n = subgraph_memory_n_weights = prev_c_graph_n;
     subgraph_memory_m = subgraph_memory_m_weights = prev_c_graph_m;
   }
 
-<<<<<<< HEAD
-  if (_input_ctx.partitioning.use_subgraph_memory ||
+  if (!_input_ctx.partitioning.use_lazy_subgraph_memory &&
+          _input_ctx.partitioning.use_subgraph_memory ||
       _input_ctx.partitioning.use_only_toplevel_subgraph_view) {
-=======
-  if (!_input_ctx.partitioning.use_lazy_subgraph_memory) {
->>>>>>> c6c730d6
     _subgraph_memory.resize(
         subgraph_memory_n,
         _input_ctx.partition.k,
