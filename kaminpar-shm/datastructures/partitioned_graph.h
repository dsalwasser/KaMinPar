/*******************************************************************************
 * Dynamic partition wrapper for a static graph.
 *
 * @file:   partitioned_graph.h
 * @author: Daniel Seemaier
 * @date:   21.09.2021
 ******************************************************************************/
#pragma once

#include <utility>
#include <vector>

#include "kaminpar-shm/datastructures/graph.h"
#include "kaminpar-shm/datastructures/graph_delegate.h"

#include "kaminpar-common/datastructures/static_array.h"
#include "kaminpar-common/parallel/atomic.h"

namespace kaminpar::shm {
/*!
 * Extends a kaminpar::Graph with a graph partition.
 *
 * This class implements the same member functions as kaminpar::Graph plus some
 * more that only concern the graph partition. Functions that are also
 * implemented in kaminpar::Graph are delegated to the wrapped object.
 *
 * If an object of this class is constructed without partition, all nodes are
 * marked unassigned, i.e., are placed in block `kInvalidBlockID`.
 */
class PartitionedGraph : public GraphDelegate {
public:
  using NodeID = Graph::NodeID;
  using NodeWeight = Graph::NodeWeight;
  using EdgeID = Graph::EdgeID;
  using EdgeWeight = Graph::EdgeWeight;
  using BlockID = ::kaminpar::shm::BlockID;
  using BlockWeight = ::kaminpar::shm::BlockWeight;

  PartitionedGraph(const Graph &graph, BlockID k, StaticArray<BlockID> partition = {});

  PartitionedGraph(
      tag::Sequential, const Graph &graph, BlockID k, StaticArray<BlockID> partition = {}
  );

  PartitionedGraph() : GraphDelegate(nullptr) {}

  PartitionedGraph(const PartitionedGraph &) = delete;
  PartitionedGraph &operator=(const PartitionedGraph &) = delete;

  PartitionedGraph(PartitionedGraph &&) noexcept = default;
  PartitionedGraph &operator=(PartitionedGraph &&other) noexcept = default;

  ~PartitionedGraph() = default;

  bool try_balanced_move(
      const NodeID u, const BlockID from, const BlockID to, const BlockWeight max_weight
  ) {
    KASSERT(block(u) == from);
    KASSERT(from != to);

    if (try_move_block_weight(from, to, node_weight(u), max_weight)) {
      set_block<false>(u, to);
      return true;
    }

    return false;
  }

  bool try_balanced_move(const NodeID u, const BlockID to, const BlockWeight max_weight) {
    return try_balanced_move(u, block(u), to, max_weight);
  }

  /**
   * Move node `u` to block `new_b` (or assign it to the block if it does not
   * already belong to a different block) and update block weights accordingly
   * (optional).
   *
   * @tparam update_block_weight If set, atomically update the block weights.
   * @param u Node to be moved.
   * @param new_b Block the node is moved to.
   */
  template <bool update_block_weights = true> void set_block(const NodeID u, const BlockID to) {
    KASSERT(u < n(), "invalid node id " << u);
    KASSERT(to < k(), "invalid block id " << to << " for node " << u);

    if constexpr (update_block_weights) {
      const NodeWeight weight = node_weight(u);
      if (const BlockID from = block(u); from != kInvalidBlockID) {
        __atomic_fetch_sub(&_block_weights[from], weight, __ATOMIC_RELAXED);
      }
      __atomic_fetch_add(&_block_weights[to], weight, __ATOMIC_RELAXED);
    }

    __atomic_store_n(&_partition[u], to, __ATOMIC_RELAXED);
  }

  /**
   * Attempt to move weight from block `from` to block `to` subject to the
   * weight constraint `max_weight` using CAS operations.
   *
   * @param from Block to move weight from.
   * @param to Block to move weight to.
   * @param delta Amount of weight to be moved, i.e., subtracted from `from` and
   * added to `to`.
   * @param max_weight Weight constraint for block `to`.
   * @return Whether the weight could be moved; if `false`, no change occurred.
   */
  bool try_move_block_weight(
      const BlockID from, const BlockID to, const BlockWeight delta, const BlockWeight max_weight
  ) {
    BlockWeight new_weight = block_weight(to);
    bool success = false;

    while (new_weight + delta <= max_weight) {
      if (__atomic_compare_exchange_n(
              &_block_weights[to],
              &new_weight,
              new_weight + delta,
              false,
              __ATOMIC_RELAXED,
              __ATOMIC_RELAXED
          )) {
        success = true;
        break;
      }
    }

    if (success) {
      __atomic_fetch_sub(&_block_weights[from], delta, __ATOMIC_RELAXED);
    }
    return success;
  }

<<<<<<< HEAD
  void change_k(BlockID new_k);
  void reinit_block_weights();

  [[nodiscard]] inline IotaRange<BlockID> blocks() const {
    return {static_cast<BlockID>(0), k()};
  }

  [[nodiscard]] inline BlockID block(const NodeID u) const {
    return __atomic_load_n(&_partition[u], __ATOMIC_RELAXED);
  }

  template <typename Lambda> inline void pfor_blocks(Lambda &&l) const {
    tbb::parallel_for(static_cast<BlockID>(0), k(), std::forward<Lambda>(l));
  }

  [[nodiscard]] inline NodeWeight block_weight(const BlockID b) const {
=======
  //
  // Raw partition access
  //

  [[nodiscard]] inline const StaticArray<BlockID> &raw_partition() const {
    return _partition;
  }

  [[nodiscard]] inline StaticArray<BlockID> &&take_partition() {
    return std::move(_partition);
  }

  [[nodiscard]] inline const StaticArray<BlockWeight> &raw_block_weights() const {
    return _block_weights;
  }

  [[nodiscard]] inline StaticArray<BlockWeight> &&take_block_weights() {
    return std::move(_block_weights);
  }

  //
  // Block weights
  //

  [[nodiscard]] inline BlockWeight block_weight(const BlockID b) const {
>>>>>>> e2a69ef4
    KASSERT(b < k());
    return __atomic_load_n(&_block_weights[b], __ATOMIC_RELAXED);
  }

  void set_block_weight(const BlockID b, const BlockWeight weight) {
    KASSERT(b < k());
    __atomic_store_n(&_block_weights[b], weight, __ATOMIC_RELAXED);
  }

<<<<<<< HEAD
  [[nodiscard]] inline const auto &block_weights() const {
    return _block_weights;
  }

  [[nodiscard]] inline auto &&take_block_weights() {
    return std::move(_block_weights);
  }

  [[nodiscard]] inline BlockID heaviest_block() const {
    return std::max_element(_block_weights.begin(), _block_weights.end()) - _block_weights.begin();
  }

  [[nodiscard]] inline BlockID lightest_block() const {
    return std::min_element(_block_weights.begin(), _block_weights.end()) - _block_weights.begin();
  }

=======
  //
  // Parallel iteration
  //

  template <typename Lambda> inline void pfor_blocks(Lambda &&l) const {
    tbb::parallel_for(static_cast<BlockID>(0), k(), std::forward<Lambda>(l));
  }

  //
  // Sequential iteration
  //

  [[nodiscard]] inline IotaRange<BlockID> blocks() const {
    return {static_cast<BlockID>(0), k()};
  }

  //
  // Partition access
  //

>>>>>>> e2a69ef4
  [[nodiscard]] inline BlockID k() const {
    return _k;
  }

<<<<<<< HEAD
  [[nodiscard]] inline const auto &partition() const {
    return _partition;
  }

  [[nodiscard]] inline auto &&take_partition() {
    return std::move(_partition);
  }

  [[nodiscard]] inline BlockID final_k(const BlockID b) const {
    return _final_k[b];
  }

  [[nodiscard]] inline const std::vector<BlockID> &final_ks() const {
    return _final_k;
  }

  [[nodiscard]] inline std::vector<BlockID> &&take_final_k() {
    return std::move(_final_k);
  }

  inline void set_final_k(const BlockID b, const BlockID final_k) {
    _final_k[b] = final_k;
  }

  inline void set_final_ks(std::vector<BlockID> final_ks) {
    _final_k = std::move(final_ks);
  }
=======
  [[nodiscard]] inline BlockID block(const NodeID u) const {
    return __atomic_load_n(&_partition[u], __ATOMIC_RELAXED);
  }

  //
  // Final k's
  //
>>>>>>> e2a69ef4

private:
  void init_block_weights_par();
  void init_block_weights_seq();

  BlockID _k = 0;
  StaticArray<BlockID> _partition;
  StaticArray<BlockWeight> _block_weights;
};
} // namespace kaminpar::shm<|MERGE_RESOLUTION|>--- conflicted
+++ resolved
@@ -131,24 +131,6 @@
     return success;
   }
 
-<<<<<<< HEAD
-  void change_k(BlockID new_k);
-  void reinit_block_weights();
-
-  [[nodiscard]] inline IotaRange<BlockID> blocks() const {
-    return {static_cast<BlockID>(0), k()};
-  }
-
-  [[nodiscard]] inline BlockID block(const NodeID u) const {
-    return __atomic_load_n(&_partition[u], __ATOMIC_RELAXED);
-  }
-
-  template <typename Lambda> inline void pfor_blocks(Lambda &&l) const {
-    tbb::parallel_for(static_cast<BlockID>(0), k(), std::forward<Lambda>(l));
-  }
-
-  [[nodiscard]] inline NodeWeight block_weight(const BlockID b) const {
-=======
   //
   // Raw partition access
   //
@@ -174,7 +156,6 @@
   //
 
   [[nodiscard]] inline BlockWeight block_weight(const BlockID b) const {
->>>>>>> e2a69ef4
     KASSERT(b < k());
     return __atomic_load_n(&_block_weights[b], __ATOMIC_RELAXED);
   }
@@ -184,24 +165,6 @@
     __atomic_store_n(&_block_weights[b], weight, __ATOMIC_RELAXED);
   }
 
-<<<<<<< HEAD
-  [[nodiscard]] inline const auto &block_weights() const {
-    return _block_weights;
-  }
-
-  [[nodiscard]] inline auto &&take_block_weights() {
-    return std::move(_block_weights);
-  }
-
-  [[nodiscard]] inline BlockID heaviest_block() const {
-    return std::max_element(_block_weights.begin(), _block_weights.end()) - _block_weights.begin();
-  }
-
-  [[nodiscard]] inline BlockID lightest_block() const {
-    return std::min_element(_block_weights.begin(), _block_weights.end()) - _block_weights.begin();
-  }
-
-=======
   //
   // Parallel iteration
   //
@@ -222,40 +185,10 @@
   // Partition access
   //
 
->>>>>>> e2a69ef4
   [[nodiscard]] inline BlockID k() const {
     return _k;
   }
 
-<<<<<<< HEAD
-  [[nodiscard]] inline const auto &partition() const {
-    return _partition;
-  }
-
-  [[nodiscard]] inline auto &&take_partition() {
-    return std::move(_partition);
-  }
-
-  [[nodiscard]] inline BlockID final_k(const BlockID b) const {
-    return _final_k[b];
-  }
-
-  [[nodiscard]] inline const std::vector<BlockID> &final_ks() const {
-    return _final_k;
-  }
-
-  [[nodiscard]] inline std::vector<BlockID> &&take_final_k() {
-    return std::move(_final_k);
-  }
-
-  inline void set_final_k(const BlockID b, const BlockID final_k) {
-    _final_k[b] = final_k;
-  }
-
-  inline void set_final_ks(std::vector<BlockID> final_ks) {
-    _final_k = std::move(final_ks);
-  }
-=======
   [[nodiscard]] inline BlockID block(const NodeID u) const {
     return __atomic_load_n(&_partition[u], __ATOMIC_RELAXED);
   }
@@ -263,7 +196,6 @@
   //
   // Final k's
   //
->>>>>>> e2a69ef4
 
 private:
   void init_block_weights_par();
