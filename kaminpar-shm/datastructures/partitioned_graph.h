--- conflicted
+++ resolved
@@ -55,13 +55,6 @@
   PartitionedGraph(PartitionedGraph &&) noexcept = default;
   PartitionedGraph &operator=(PartitionedGraph &&other) noexcept = default;
 
-<<<<<<< HEAD
-  ~PartitionedGraph() = default;
-
-  bool try_balanced_move(
-      const NodeID u, const BlockID from, const BlockID to, const BlockWeight max_weight
-  ) {
-=======
   /**
    * Attempts to move node `u` from block `from` to block `to` while preserving the balance
    * constraint, i.e., the move will fail if it would increase the weight of `to` beyond
@@ -80,7 +73,6 @@
     KASSERT(u < n());
     KASSERT(from < k());
     KASSERT(to < k());
->>>>>>> 61f8e030
     KASSERT(block(u) == from);
     KASSERT(from != to);
 
