/*******************************************************************************
 * IO functions for the context structs.
 *
 * @file:   context_io.cc
 * @author: Daniel Seemaier
 * @date:   13.03.2023
 ******************************************************************************/
#include "kaminpar-shm/context_io.h"

#include <algorithm>
#include <cmath>
#include <iomanip>

#include "kaminpar-common/asserting_cast.h"
#include "kaminpar-common/console_io.h"
#include "kaminpar-common/random.h"
#include "kaminpar-common/strutils.h"
#include "kaminpar-common/varint_codec.h"

namespace kaminpar::shm {
using namespace std::string_literals;

std::unordered_map<std::string, NodeOrdering> get_node_orderings() {
  return {
      {"natural", NodeOrdering::NATURAL},
      {"deg-buckets", NodeOrdering::DEGREE_BUCKETS},
      {"degree-buckets", NodeOrdering::DEGREE_BUCKETS},
      {"implicit-deg-buckets", NodeOrdering::IMPLICIT_DEGREE_BUCKETS},
      {"implicit-degree-buckets", NodeOrdering::IMPLICIT_DEGREE_BUCKETS},
  };
}

std::ostream &operator<<(std::ostream &out, const NodeOrdering ordering) {
  switch (ordering) {
  case NodeOrdering::NATURAL:
    return out << "natural";
  case NodeOrdering::DEGREE_BUCKETS:
    return out << "deg-buckets";
  case NodeOrdering::IMPLICIT_DEGREE_BUCKETS:
    return out << "implicit-deg-buckets";
  }

  return out << "<invalid>";
}

std::unordered_map<std::string, EdgeOrdering> get_edge_orderings() {
  return {
      {"natural", EdgeOrdering::NATURAL},
      {"compression", EdgeOrdering::COMPRESSION},
  };
}

std::ostream &operator<<(std::ostream &out, const EdgeOrdering ordering) {
  switch (ordering) {
  case EdgeOrdering::NATURAL:
    return out << "natural";
  case EdgeOrdering::COMPRESSION:
    return out << "compression";
  }

  return out << "<invalid>";
}

std::unordered_map<std::string, CoarseningAlgorithm> get_coarsening_algorithms() {
  return {
      {"noop", CoarseningAlgorithm::NOOP},
      {"clustering", CoarseningAlgorithm::CLUSTERING},
  };
}

std::ostream &operator<<(std::ostream &out, const CoarseningAlgorithm algorithm) {
  switch (algorithm) {
  case CoarseningAlgorithm::NOOP:
    return out << "noop";
  case CoarseningAlgorithm::CLUSTERING:
    return out << "clustering";
  }

  return out << "<invalid>";
}

std::unordered_map<std::string, ClusteringAlgorithm> get_clustering_algorithms() {
  return {
      {"noop", ClusteringAlgorithm::NOOP},
      {"lp", ClusteringAlgorithm::LABEL_PROPAGATION},
      {"legacy-lp", ClusteringAlgorithm::LEGACY_LABEL_PROPAGATION},
  };
}

std::ostream &operator<<(std::ostream &out, const ClusteringAlgorithm algorithm) {
  switch (algorithm) {
  case ClusteringAlgorithm::NOOP:
    return out << "noop";
  case ClusteringAlgorithm::LABEL_PROPAGATION:
    return out << "lp";
  case ClusteringAlgorithm::LEGACY_LABEL_PROPAGATION:
    return out << "legacy-lp";
  }

  return out << "<invalid>";
}

std::unordered_map<std::string, ClusterWeightLimit> get_cluster_weight_limits() {
  return {
      {"epsilon-block-weight", ClusterWeightLimit::EPSILON_BLOCK_WEIGHT},
      {"static-block-weight", ClusterWeightLimit::BLOCK_WEIGHT},
      {"one", ClusterWeightLimit::ONE},
      {"zero", ClusterWeightLimit::ZERO},
  };
}

std::ostream &operator<<(std::ostream &out, const ClusterWeightLimit limit) {
  switch (limit) {
  case ClusterWeightLimit::EPSILON_BLOCK_WEIGHT:
    return out << "epsilon-block-weight";
  case ClusterWeightLimit::BLOCK_WEIGHT:
    return out << "static-block-weight";
  case ClusterWeightLimit::ONE:
    return out << "one";
  case ClusterWeightLimit::ZERO:
    return out << "zero";
  }
  return out << "<invalid>";
}

std::unordered_map<std::string, RefinementAlgorithm> get_kway_refinement_algorithms() {
  return {
      {"noop", RefinementAlgorithm::NOOP},
      {"lp", RefinementAlgorithm::LABEL_PROPAGATION},
      {"legacy-lp", RefinementAlgorithm::LEGACY_LABEL_PROPAGATION},
      {"fm", RefinementAlgorithm::KWAY_FM},
      {"jet", RefinementAlgorithm::JET},
      {"greedy-balancer", RefinementAlgorithm::GREEDY_BALANCER},
      {"mtkahypar", RefinementAlgorithm::MTKAHYPAR},
  };
}

std::ostream &operator<<(std::ostream &out, const RefinementAlgorithm algorithm) {
  switch (algorithm) {
  case RefinementAlgorithm::NOOP:
    return out << "noop";
  case RefinementAlgorithm::KWAY_FM:
    return out << "fm";
  case RefinementAlgorithm::LABEL_PROPAGATION:
    return out << "lp";
  case RefinementAlgorithm::LEGACY_LABEL_PROPAGATION:
    return out << "legacy-lp";
  case RefinementAlgorithm::GREEDY_BALANCER:
    return out << "greedy-balancer";
  case RefinementAlgorithm::JET:
    return out << "jet";
  case RefinementAlgorithm::MTKAHYPAR:
    return out << "mtkahypar";
  }

  return out << "<invalid>";
}

std::unordered_map<std::string, FMStoppingRule> get_fm_stopping_rules() {
  return {
      {"simple", FMStoppingRule::SIMPLE},
      {"adaptive", FMStoppingRule::ADAPTIVE},
  };
}

std::ostream &operator<<(std::ostream &out, const FMStoppingRule rule) {
  switch (rule) {
  case FMStoppingRule::SIMPLE:
    return out << "simple";
  case FMStoppingRule::ADAPTIVE:
    return out << "adaptive";
  }

  return out << "<invalid>";
}

std::unordered_map<std::string, PartitioningMode> get_partitioning_modes() {
  return {
      {"deep", PartitioningMode::DEEP},
      {"rb", PartitioningMode::RB},
      {"kway", PartitioningMode::KWAY},
  };
}

std::ostream &operator<<(std::ostream &out, const PartitioningMode mode) {
  switch (mode) {
  case PartitioningMode::DEEP:
    return out << "deep";
  case PartitioningMode::RB:
    return out << "rb";
  case PartitioningMode::KWAY:
    return out << "kway";
  }

  return out << "<invalid>";
}

std::unordered_map<std::string, InitialPartitioningMode> get_initial_partitioning_modes() {
  return {
      {"sequential", InitialPartitioningMode::SEQUENTIAL},
      {"async-parallel", InitialPartitioningMode::ASYNCHRONOUS_PARALLEL},
      {"sync-parallel", InitialPartitioningMode::SYNCHRONOUS_PARALLEL},
  };
}

std::ostream &operator<<(std::ostream &out, const InitialPartitioningMode mode) {
  switch (mode) {
  case InitialPartitioningMode::SEQUENTIAL:
    return out << "sequential";
  case InitialPartitioningMode::ASYNCHRONOUS_PARALLEL:
    return out << "async-parallel";
  case InitialPartitioningMode::SYNCHRONOUS_PARALLEL:
    return out << "sync-parallel";
  }

  return out << "<invalid>";
}

std::unordered_map<std::string, GainCacheStrategy> get_gain_cache_strategies() {
  return {
      {"sparse", GainCacheStrategy::SPARSE},
      {"dense", GainCacheStrategy::DENSE},
      {"on-the-fly", GainCacheStrategy::ON_THE_FLY},
      {"hybrid", GainCacheStrategy::HYBRID},
      {"tracing", GainCacheStrategy::TRACING},
  };
}

std::ostream &operator<<(std::ostream &out, const GainCacheStrategy strategy) {
  switch (strategy) {
  case GainCacheStrategy::SPARSE:
    return out << "sparse";
  case GainCacheStrategy::DENSE:
    return out << "dense";
  case GainCacheStrategy::ON_THE_FLY:
    return out << "on-the-fly";
  case GainCacheStrategy::HYBRID:
    return out << "hybrid";
  case GainCacheStrategy::TRACING:
    return out << "tracing";
  }

  return out << "<invalid>";
}

std::ostream &operator<<(std::ostream &out, const TwoHopStrategy strategy) {
  switch (strategy) {
  case TwoHopStrategy::DISABLE:
    return out << "disable";
  case TwoHopStrategy::MATCH:
    return out << "match";
  case TwoHopStrategy::MATCH_THREADWISE:
    return out << "match-threadwise";
  case TwoHopStrategy::CLUSTER:
    return out << "cluster";
  case TwoHopStrategy::CLUSTER_THREADWISE:
    return out << "cluster-threadwise";
  case TwoHopStrategy::LEGACY:
    return out << "legacy";
  }

  return out << "<invalid>";
}

std::unordered_map<std::string, TwoHopStrategy> get_two_hop_strategies() {
  return {
      {"disable", TwoHopStrategy::DISABLE},
      {"match", TwoHopStrategy::MATCH},
      {"match-threadwise", TwoHopStrategy::MATCH_THREADWISE},
      {"cluster", TwoHopStrategy::CLUSTER},
      {"cluster-threadwise", TwoHopStrategy::CLUSTER_THREADWISE},
      {"legacy", TwoHopStrategy::LEGACY},
  };
}

std::ostream &operator<<(std::ostream &out, IsolatedNodesClusteringStrategy strategy) {
  switch (strategy) {
  case IsolatedNodesClusteringStrategy::KEEP:
    return out << "keep";
  case IsolatedNodesClusteringStrategy::MATCH:
    return out << "match";
  case IsolatedNodesClusteringStrategy::CLUSTER:
    return out << "cluster";
  case IsolatedNodesClusteringStrategy::MATCH_DURING_TWO_HOP:
    return out << "match-during-two-hop";
  case IsolatedNodesClusteringStrategy::CLUSTER_DURING_TWO_HOP:
    return out << "cluster-during-two-hop";
  }

  return out << "<invalid>";
}

std::ostream &operator<<(std::ostream &out, SecondPhaseSelectMode strategy) {
  switch (strategy) {
  case SecondPhaseSelectMode::HIGH_DEGREE:
    return out << "high-degree";
  case SecondPhaseSelectMode::FULL_RATING_MAP:
    return out << "full-rating-map";
  }

  return out << "<invalid>";
}

std::unordered_map<std::string, SecondPhaseSelectMode> get_second_phase_select_modes() {
  return {
      {"high-degree", SecondPhaseSelectMode::HIGH_DEGREE},
      {"full-rating-map", SecondPhaseSelectMode::FULL_RATING_MAP}
  };
}

std::ostream &operator<<(std::ostream &out, SecondPhaseAggregationMode strategy) {
  switch (strategy) {
  case SecondPhaseAggregationMode::NONE:
    return out << "none";
  case SecondPhaseAggregationMode::DIRECT:
    return out << "direct";
  case SecondPhaseAggregationMode::BUFFERED:
    return out << "buffered";
  }

  return out << "<invalid>";
}

std::unordered_map<std::string, SecondPhaseAggregationMode> get_second_phase_aggregation_modes() {
  return {
      {"none", SecondPhaseAggregationMode::NONE},
      {"direct", SecondPhaseAggregationMode::DIRECT},
      {"buffered", SecondPhaseAggregationMode::BUFFERED}
  };
}

std::unordered_map<std::string, IsolatedNodesClusteringStrategy>
get_isolated_nodes_clustering_strategies() {
  return {
      {"keep", IsolatedNodesClusteringStrategy::KEEP},
      {"match", IsolatedNodesClusteringStrategy::MATCH},
      {"cluster", IsolatedNodesClusteringStrategy::CLUSTER},
      {"match-during-two-hop", IsolatedNodesClusteringStrategy::MATCH_DURING_TWO_HOP},
      {"cluster-during-two-hop", IsolatedNodesClusteringStrategy::CLUSTER_DURING_TWO_HOP},
  };
}

void print(const GraphCompressionContext &c_ctx, std::ostream &out) {
  out << "Enabled:                      " << (c_ctx.enabled ? "yes" : "no") << "\n";
  if (c_ctx.enabled) {
    out << "Compression Scheme:           " << "Gap Encoding + ";
    if (c_ctx.run_length_encoding) {
      out << "VarInt Run-Length Encoding\n";
    } else if (c_ctx.stream_encoding) {
      out << "VarInt Stream Encoding\n";
    } else {
      out << "VarInt Encoding\n";
    }
    out << "  High Degree Encoding:       " << (c_ctx.high_degree_encoding ? "yes" : "no") << "\n";
    if (c_ctx.high_degree_encoding) {
      out << "    Threshold:                " << c_ctx.high_degree_threshold << "\n";
      out << "    Part Length:              " << c_ctx.high_degree_part_length << "\n";
    }
    out << "  Interval Encoding:          " << (c_ctx.interval_encoding ? "yes" : "no") << "\n";
    if (c_ctx.interval_encoding) {
      out << "    Length Threshold:         " << c_ctx.interval_length_treshold << "\n";
    }
    out << "  Isolated Nodes Separation:  " << (c_ctx.isolated_nodes_separation ? "yes" : "no")
        << "\n";

    out << "Compresion Ratio:             ";
    if (c_ctx.dismissed) {
      out << "<1 (dismissed)\n";
    } else {
      out << c_ctx.compression_ratio
          << " [size reduction: " << (c_ctx.size_reduction / (float)(1024 * 1024)) << " mb]"
          << "\n";
      out << "  High Degree Count:          " << c_ctx.high_degree_count << "\n";
      out << "  Part Count:                 " << c_ctx.part_count << "\n";
      out << "  Interval Count:             " << c_ctx.interval_count << "\n";

      if (debug::kTrackVarintStats) {
        const auto &stats = debug::varint_stats_global();

        const float avg_varint_len =
            (stats.varint_count == 0) ? 0 : (stats.varint_bytes / (float)stats.varint_count);
        out << "Average Varint Length:        " << avg_varint_len
            << " [count: " << stats.varint_count << "]\n";

        const float avg_signed_varint_len =
            (stats.signed_varint_count == 0)
                ? 0
                : (stats.signed_varint_bytes / (float)stats.signed_varint_count);
        out << "Average Signed Varint Length: " << avg_signed_varint_len
            << " [count: " << stats.signed_varint_count << "]\n";

        const float avg_marked_varint_len =
            (stats.marked_varint_count == 0)
                ? 0
                : (stats.marked_varint_bytes / (float)stats.marked_varint_count);
        out << "Average Marked Varint Length: " << avg_marked_varint_len
            << " [count: " << stats.marked_varint_count << "]\n";
      }
    }
  }
}

std::ostream &operator<<(std::ostream &out, const ContractionMode mode) {
  switch (mode) {
  case ContractionMode::BUFFERED:
    return out << "buffered";
  case ContractionMode::BUFFERED_LEGACY:
    return out << "buffered-legacy";
  case ContractionMode::UNBUFFERED:
    return out << "unbuffered";
  case ContractionMode::UNBUFFERED_NAIVE:
    return out << "unbuffered-naive";
  }

  return out << "<invalid>";
}

std::unordered_map<std::string, ContractionMode> get_contraction_modes() {
  return {
      {"buffered", ContractionMode::BUFFERED},
      {"buffered-legacy", ContractionMode::BUFFERED_LEGACY},
      {"unbuffered", ContractionMode::UNBUFFERED},
      {"unbuffered-naive", ContractionMode::UNBUFFERED_NAIVE},
  };
}

void print(const CoarseningContext &c_ctx, std::ostream &out) {
  out << "Contraction limit:            " << c_ctx.contraction_limit << "\n";
  out << "Coarsening algorithm:         " << c_ctx.algorithm << "\n";

  if (c_ctx.algorithm == CoarseningAlgorithm::CLUSTERING) {
    out << "  Cluster weight limit:       " << c_ctx.clustering.cluster_weight_limit << " x "
        << c_ctx.clustering.cluster_weight_multiplier << "\n";
    out << "  Max mem-free level:         " << c_ctx.clustering.max_mem_free_coarsening_level
        << "\n";
    out << "  Clustering algorithm:       " << c_ctx.clustering.algorithm << "\n";
    if (c_ctx.clustering.algorithm == ClusteringAlgorithm::LABEL_PROPAGATION ||
        c_ctx.clustering.algorithm == ClusteringAlgorithm::LEGACY_LABEL_PROPAGATION) {
      print(c_ctx.clustering.lp, out);
    }
  }

  out << "Contraction mode:             " << c_ctx.contraction.mode << '\n';
  out << "  Mapping type:               "
      << (c_ctx.contraction.use_compact_mapping ? "compact" : "normal") << '\n';
  if (c_ctx.contraction.mode == ContractionMode::BUFFERED) {
    out << "  Edge buffer fill fraction:  " << c_ctx.contraction.edge_buffer_fill_fraction << "\n";
  }
}

void print(const LabelPropagationCoarseningContext &lp_ctx, std::ostream &out) {
  out << "    Number of iterations:     " << lp_ctx.num_iterations << "\n";
  out << "    High degree threshold:    " << lp_ctx.large_degree_threshold << "\n";
  out << "    Max degree:               " << lp_ctx.max_num_neighbors << "\n";
  out << "    Two-level weight vector:  "
      << (lp_ctx.use_two_level_cluster_weight_vector ?
#ifdef KAMINPAR_USES_GROWT
                                                     "yes (growt)"
#else
                                                     "yes (tbb)"
#endif
                                                     : "no")
      << "\n";
  out << "    Uses two phases:          " << (lp_ctx.use_two_phases ? "yes" : "no") << "\n";
  if (lp_ctx.use_two_phases) {
<<<<<<< HEAD
    out << "    Select mode:              " << lp_ctx.second_phase_select_mode << '\n';
    out << "    Aggregation mode:         " << lp_ctx.second_phase_aggregation_mode << '\n';
    out << "    Relabel:                  " << (lp_ctx.relabel_before_second_phase ? "yes" : "no")
        << '\n';
=======
    out << "      Select mode:            " << lp_ctx.second_phase_select_mode << '\n';
    out << "      Aggregation mode:       " << lp_ctx.second_phase_aggregation_mode << '\n';
>>>>>>> 669fce1d
  }
  out << "    2-hop clustering:         " << lp_ctx.two_hop_strategy << ", if |Vcoarse| > "
      << std::setw(2) << std::fixed << lp_ctx.two_hop_threshold << " * |V|\n";
  out << "    Isolated nodes:           " << lp_ctx.isolated_nodes_strategy << "\n";
}

void print(const InitialPartitioningContext &i_ctx, std::ostream &out) {
  out << "Adaptive algorithm selection: "
      << (i_ctx.use_adaptive_bipartitioner_selection ? "yes" : "no") << "\n";
}

void print(const RefinementContext &r_ctx, std::ostream &out) {
  out << "Refinement algorithms:        [" << str::implode(r_ctx.algorithms, " -> ") << "]\n";
  if (r_ctx.includes_algorithm(RefinementAlgorithm::LABEL_PROPAGATION)) {
    out << "Label propagation:\n";
    out << "  Number of iterations:       " << r_ctx.lp.num_iterations << "\n";
    out << "  Uses two phases: " << (r_ctx.lp.use_two_phases ? "yes" : "no") << "\n";
    if (r_ctx.lp.use_two_phases) {
      out << "    Select mode:              " << r_ctx.lp.second_phase_select_mode << '\n';
      out << "    Aggregation mode:         " << r_ctx.lp.second_phase_aggregation_mode << '\n';
      out << "    Relabel:                  "
          << (r_ctx.lp.relabel_before_second_phase ? "yes" : "no") << '\n';
    }
  }
  if (r_ctx.includes_algorithm(RefinementAlgorithm::KWAY_FM)) {
    out << "k-way FM:\n";
    out << "  Number of iterations:       " << r_ctx.kway_fm.num_iterations
        << " [or improvement drops below < " << 100.0 * (1.0 - r_ctx.kway_fm.abortion_threshold)
        << "%]\n";
    out << "  Number of seed nodes:       " << r_ctx.kway_fm.num_seed_nodes << "\n";
    out << "  Locking strategies:         seed nodes: "
        << (r_ctx.kway_fm.unlock_seed_nodes ? "unlock" : "lock") << ", locally moved nodes:"
        << (r_ctx.kway_fm.unlock_locally_moved_nodes ? "unlock" : "lock") << "\n";
    out << "  Gain cache:                 " << r_ctx.kway_fm.gain_cache_strategy << "\n";
    if (r_ctx.kway_fm.gain_cache_strategy == GainCacheStrategy::HYBRID) {
      out << "  High-degree threshold:\n";
      out << "    based on k:               " << r_ctx.kway_fm.k_based_high_degree_threshold
          << "\n";
      out << "    constant:                 " << r_ctx.kway_fm.constant_high_degree_threshold
          << "\n";
    }
  }
  if (r_ctx.includes_algorithm(RefinementAlgorithm::JET)) {
    out << "Jet refinement:               " << RefinementAlgorithm::JET << "\n";
    out << "  Number of iterations:       max " << r_ctx.jet.num_iterations << ", or "
        << r_ctx.jet.num_fruitless_iterations << " fruitless (improvement < "
        << 100.0 * (1 - r_ctx.jet.fruitless_threshold) << "%)\n";
    out << "  Penalty factors:            coarse " << r_ctx.jet.coarse_negative_gain_factor
        << ", fine " << r_ctx.jet.fine_negative_gain_factor << "\n";
    out << "  Balancing algorithm:        " << r_ctx.jet.balancing_algorithm << "\n";
  }
}

void print(const PartitionContext &p_ctx, std::ostream &out) {
  const auto max_block_weight = static_cast<std::int64_t>(p_ctx.block_weights.max(0));
  const auto size = std::max<std::int64_t>(
      {static_cast<std::int64_t>(p_ctx.n), static_cast<std::int64_t>(p_ctx.m), max_block_weight}
  );
  const std::size_t width = std::ceil(std::log10(size));

  out << "  Number of nodes:            " << std::setw(width) << p_ctx.n;
  if (asserting_cast<NodeWeight>(p_ctx.n) == p_ctx.total_node_weight) {
    out << " (unweighted)\n";
  } else {
    out << " (total weight: " << p_ctx.total_node_weight << ")\n";
  }
  out << "  Number of edges:            " << std::setw(width) << p_ctx.m;
  if (asserting_cast<EdgeWeight>(p_ctx.m) == p_ctx.total_edge_weight) {
    out << " (unweighted)\n";
  } else {
    out << " (total weight: " << p_ctx.total_edge_weight << ")\n";
  }
  out << "Number of blocks:             " << p_ctx.k << "\n";
  out << "Maximum block weight:         " << p_ctx.block_weights.max(0) << " ("
      << p_ctx.block_weights.perfectly_balanced(0) << " + " << 100 * p_ctx.epsilon << "%)\n";
}

void print(const PartitioningContext &p_ctx, std::ostream &out) {
  out << "Partitioning mode:            " << p_ctx.mode << "\n";
  if (p_ctx.mode == PartitioningMode::DEEP) {
    out << "  Deep initial part. mode:    " << p_ctx.deep_initial_partitioning_mode << "\n";
    out << "  Deep initial part. load:    " << p_ctx.deep_initial_partitioning_load << "\n";
  }
}

void print(const Context &ctx, std::ostream &out) {
  out << "Execution mode:               " << ctx.parallel.num_threads << "\n";
  out << "Seed:                         " << Random::get_seed() << "\n";
  out << "Graph:                        " << ctx.debug.graph_name
      << " [node ordering: " << ctx.node_ordering << "]" << " [edge ordering: " << ctx.edge_ordering
      << "]\n";
  print(ctx.partition, out);
  cio::print_delimiter("Graph Compression", '-');
  print(ctx.compression, out);
  cio::print_delimiter("Partitioning Scheme", '-');
  print(ctx.partitioning, out);
  cio::print_delimiter("Coarsening", '-');
  print(ctx.coarsening, out);
  cio::print_delimiter("Initial Partitioning", '-');
  print(ctx.initial_partitioning, out);
  cio::print_delimiter("Refinement", '-');
  print(ctx.refinement, out);
}
} // namespace kaminpar::shm<|MERGE_RESOLUTION|>--- conflicted
+++ resolved
@@ -463,15 +463,10 @@
       << "\n";
   out << "    Uses two phases:          " << (lp_ctx.use_two_phases ? "yes" : "no") << "\n";
   if (lp_ctx.use_two_phases) {
-<<<<<<< HEAD
-    out << "    Select mode:              " << lp_ctx.second_phase_select_mode << '\n';
-    out << "    Aggregation mode:         " << lp_ctx.second_phase_aggregation_mode << '\n';
-    out << "    Relabel:                  " << (lp_ctx.relabel_before_second_phase ? "yes" : "no")
-        << '\n';
-=======
     out << "      Select mode:            " << lp_ctx.second_phase_select_mode << '\n';
     out << "      Aggregation mode:       " << lp_ctx.second_phase_aggregation_mode << '\n';
->>>>>>> 669fce1d
+    out << "      Relabel:                " << (lp_ctx.relabel_before_second_phase ? "yes" : "no")
+        << '\n';
   }
   out << "    2-hop clustering:         " << lp_ctx.two_hop_strategy << ", if |Vcoarse| > "
       << std::setw(2) << std::fixed << lp_ctx.two_hop_threshold << " * |V|\n";
