/*******************************************************************************
 * IO functions for the context structs.
 *
 * @file:   context_io.cc
 * @author: Daniel Seemaier
 * @date:   13.03.2023
 ******************************************************************************/
#include "kaminpar-shm/context_io.h"

#include <algorithm>
#include <cmath>
#include <iomanip>

#include "kaminpar-common/asserting_cast.h"
#include "kaminpar-common/console_io.h"
#include "kaminpar-common/random.h"
#include "kaminpar-common/strutils.h"
#include "kaminpar-common/varint_codec.h"

namespace kaminpar::shm {
using namespace std::string_literals;

std::unordered_map<std::string, NodeOrdering> get_node_orderings() {
  return {
      {"natural", NodeOrdering::NATURAL},
      {"deg-buckets", NodeOrdering::DEGREE_BUCKETS},
      {"degree-buckets", NodeOrdering::DEGREE_BUCKETS},
      {"implicit-deg-buckets", NodeOrdering::IMPLICIT_DEGREE_BUCKETS},
      {"implicit-degree-buckets", NodeOrdering::IMPLICIT_DEGREE_BUCKETS},
  };
}

std::ostream &operator<<(std::ostream &out, const NodeOrdering ordering) {
  switch (ordering) {
  case NodeOrdering::NATURAL:
    return out << "natural";
  case NodeOrdering::DEGREE_BUCKETS:
    return out << "deg-buckets";
  case NodeOrdering::IMPLICIT_DEGREE_BUCKETS:
    return out << "implicit-deg-buckets";
  }

  return out << "<invalid>";
}

std::unordered_map<std::string, EdgeOrdering> get_edge_orderings() {
  return {
      {"natural", EdgeOrdering::NATURAL},
      {"compression", EdgeOrdering::COMPRESSION},
  };
}

std::ostream &operator<<(std::ostream &out, const EdgeOrdering ordering) {
  switch (ordering) {
  case EdgeOrdering::NATURAL:
    return out << "natural";
  case EdgeOrdering::COMPRESSION:
    return out << "compression";
  }

  return out << "<invalid>";
}

std::unordered_map<std::string, ClusteringAlgorithm> get_clustering_algorithms() {
  return {
      {"noop", ClusteringAlgorithm::NOOP},
      {"lp", ClusteringAlgorithm::LABEL_PROPAGATION},
  };
}

std::ostream &operator<<(std::ostream &out, const ClusteringAlgorithm algorithm) {
  switch (algorithm) {
  case ClusteringAlgorithm::NOOP:
    return out << "noop";
  case ClusteringAlgorithm::LABEL_PROPAGATION:
    return out << "lp";
  }
  return out << "<invalid>";
}

std::unordered_map<std::string, ClusterWeightLimit> get_cluster_weight_limits() {
  return {
      {"epsilon-block-weight", ClusterWeightLimit::EPSILON_BLOCK_WEIGHT},
      {"static-block-weight", ClusterWeightLimit::BLOCK_WEIGHT},
      {"one", ClusterWeightLimit::ONE},
      {"zero", ClusterWeightLimit::ZERO},
  };
}

std::ostream &operator<<(std::ostream &out, const ClusterWeightLimit limit) {
  switch (limit) {
  case ClusterWeightLimit::EPSILON_BLOCK_WEIGHT:
    return out << "epsilon-block-weight";
  case ClusterWeightLimit::BLOCK_WEIGHT:
    return out << "static-block-weight";
  case ClusterWeightLimit::ONE:
    return out << "one";
  case ClusterWeightLimit::ZERO:
    return out << "zero";
  }
  return out << "<invalid>";
}

std::unordered_map<std::string, RefinementAlgorithm> get_kway_refinement_algorithms() {
  return {
      {"noop", RefinementAlgorithm::NOOP},
      {"lp", RefinementAlgorithm::LABEL_PROPAGATION},
      {"fm", RefinementAlgorithm::KWAY_FM},
      {"jet", RefinementAlgorithm::JET},
      {"greedy-balancer", RefinementAlgorithm::GREEDY_BALANCER},
      {"mtkahypar", RefinementAlgorithm::MTKAHYPAR},
  };
}

std::ostream &operator<<(std::ostream &out, const RefinementAlgorithm algorithm) {
  switch (algorithm) {
  case RefinementAlgorithm::NOOP:
    return out << "noop";
  case RefinementAlgorithm::KWAY_FM:
    return out << "fm";
  case RefinementAlgorithm::LABEL_PROPAGATION:
    return out << "lp";
  case RefinementAlgorithm::GREEDY_BALANCER:
    return out << "greedy-balancer";
  case RefinementAlgorithm::JET:
    return out << "jet";
  case RefinementAlgorithm::MTKAHYPAR:
    return out << "mtkahypar";
  }

  return out << "<invalid>";
}

std::unordered_map<std::string, FMStoppingRule> get_fm_stopping_rules() {
  return {
      {"simple", FMStoppingRule::SIMPLE},
      {"adaptive", FMStoppingRule::ADAPTIVE},
  };
}

std::ostream &operator<<(std::ostream &out, const FMStoppingRule rule) {
  switch (rule) {
  case FMStoppingRule::SIMPLE:
    return out << "simple";
  case FMStoppingRule::ADAPTIVE:
    return out << "adaptive";
  }

  return out << "<invalid>";
}

std::unordered_map<std::string, PartitioningMode> get_partitioning_modes() {
  return {
      {"deep", PartitioningMode::DEEP},
      {"rb", PartitioningMode::RB},
      {"kway", PartitioningMode::KWAY},
  };
}

std::ostream &operator<<(std::ostream &out, const PartitioningMode mode) {
  switch (mode) {
  case PartitioningMode::DEEP:
    return out << "deep";
  case PartitioningMode::RB:
    return out << "rb";
  case PartitioningMode::KWAY:
    return out << "kway";
  }

  return out << "<invalid>";
}

std::unordered_map<std::string, InitialPartitioningMode> get_initial_partitioning_modes() {
  return {
      {"sequential", InitialPartitioningMode::SEQUENTIAL},
      {"async-parallel", InitialPartitioningMode::ASYNCHRONOUS_PARALLEL},
      {"sync-parallel", InitialPartitioningMode::SYNCHRONOUS_PARALLEL},
  };
}

std::ostream &operator<<(std::ostream &out, const InitialPartitioningMode mode) {
  switch (mode) {
  case InitialPartitioningMode::SEQUENTIAL:
    return out << "sequential";
  case InitialPartitioningMode::ASYNCHRONOUS_PARALLEL:
    return out << "async-parallel";
  case InitialPartitioningMode::SYNCHRONOUS_PARALLEL:
    return out << "sync-parallel";
  }

  return out << "<invalid>";
}

std::unordered_map<std::string, GainCacheStrategy> get_gain_cache_strategies() {
  return {
      {"dense", GainCacheStrategy::DENSE},
      {"on-the-fly", GainCacheStrategy::ON_THE_FLY},
      {"hybrid", GainCacheStrategy::HYBRID},
  };
}

std::ostream &operator<<(std::ostream &out, const GainCacheStrategy strategy) {
  switch (strategy) {
  case GainCacheStrategy::DENSE:
    return out << "dense";
  case GainCacheStrategy::ON_THE_FLY:
    return out << "on-the-fly";
  case GainCacheStrategy::HYBRID:
    return out << "hybrid";
  }

  return out << "<invalid>";
}

std::ostream &operator<<(std::ostream &out, const TwoHopStrategy strategy) {
  switch (strategy) {
  case TwoHopStrategy::DISABLE:
    return out << "disable";
  case TwoHopStrategy::MATCH:
    return out << "match";
  case TwoHopStrategy::MATCH_THREADWISE:
    return out << "match-threadwise";
  case TwoHopStrategy::CLUSTER:
    return out << "cluster";
  case TwoHopStrategy::CLUSTER_THREADWISE:
    return out << "cluster-threadwise";
  case TwoHopStrategy::LEGACY:
    return out << "legacy";
  }

  return out << "<invalid>";
}

std::unordered_map<std::string, TwoHopStrategy> get_two_hop_strategies() {
  return {
      {"disable", TwoHopStrategy::DISABLE},
      {"match", TwoHopStrategy::MATCH},
      {"match-threadwise", TwoHopStrategy::MATCH_THREADWISE},
      {"cluster", TwoHopStrategy::CLUSTER},
      {"cluster-threadwise", TwoHopStrategy::CLUSTER_THREADWISE},
      {"legacy", TwoHopStrategy::LEGACY},
  };
}

std::ostream &operator<<(std::ostream &out, IsolatedNodesClusteringStrategy strategy) {
  switch (strategy) {
  case IsolatedNodesClusteringStrategy::KEEP:
    return out << "keep";
  case IsolatedNodesClusteringStrategy::MATCH:
    return out << "match";
  case IsolatedNodesClusteringStrategy::CLUSTER:
    return out << "cluster";
  case IsolatedNodesClusteringStrategy::MATCH_DURING_TWO_HOP:
    return out << "match-during-two-hop";
  case IsolatedNodesClusteringStrategy::CLUSTER_DURING_TWO_HOP:
    return out << "cluster-during-two-hop";
  }

  return out << "<invalid>";
}

std::ostream &operator<<(std::ostream &out, SecondPhaseSelectMode strategy) {
  switch (strategy) {
  case SecondPhaseSelectMode::HIGH_DEGREE:
    return out << "high-degree";
  case SecondPhaseSelectMode::FULL_RATING_MAP:
    return out << "full-rating-map";
  }

  return out << "<invalid>";
}

std::unordered_map<std::string, SecondPhaseSelectMode> get_second_phase_select_modes() {
  return {
      {"high-degree", SecondPhaseSelectMode::HIGH_DEGREE},
      {"full-rating-map", SecondPhaseSelectMode::FULL_RATING_MAP}
  };
}

std::ostream &operator<<(std::ostream &out, SecondPhaseAggregationMode strategy) {
  switch (strategy) {
  case SecondPhaseAggregationMode::DIRECT:
    return out << "direct";
  case SecondPhaseAggregationMode::BUFFERED:
    return out << "buffered";
  }

  return out << "<invalid>";
}

std::unordered_map<std::string, SecondPhaseAggregationMode> get_second_phase_aggregation_modes() {
  return {
      {"direct", SecondPhaseAggregationMode::DIRECT},
      {"buffered", SecondPhaseAggregationMode::BUFFERED}
  };
}

std::unordered_map<std::string, IsolatedNodesClusteringStrategy>
get_isolated_nodes_clustering_strategies() {
  return {
      {"keep", IsolatedNodesClusteringStrategy::KEEP},
      {"match", IsolatedNodesClusteringStrategy::MATCH},
      {"cluster", IsolatedNodesClusteringStrategy::CLUSTER},
      {"match-during-two-hop", IsolatedNodesClusteringStrategy::MATCH_DURING_TWO_HOP},
      {"cluster-during-two-hop", IsolatedNodesClusteringStrategy::CLUSTER_DURING_TWO_HOP},
  };
}

void print(const GraphCompressionContext &c_ctx, std::ostream &out) {
  out << "Enabled:                      " << (c_ctx.enabled ? "yes" : "no") << "\n";
  if (c_ctx.enabled) {
    out << "Compression Scheme:           "
        << "Gap Encoding + ";
    if (c_ctx.run_length_encoding) {
      out << "VarInt Run-Length Encoding\n";
    } else if (c_ctx.stream_encoding) {
      out << "VarInt Stream Encoding\n";
    } else {
      out << "VarInt Encoding\n";
    }
    out << "  High Degree Encoding:       " << (c_ctx.high_degree_encoding ? "yes" : "no") << "\n";
    out << "  High Degree Threshold:      " << c_ctx.high_degree_threshold << "\n";
    out << "  High Degree Part Length:    " << c_ctx.high_degree_part_length << "\n";
    out << "  Interval Encoding:          " << (c_ctx.interval_encoding ? "yes" : "no") << "\n";
    out << "  Interval Length Threshold:  " << c_ctx.interval_length_treshold << "\n";
    out << "  Isolated Nodes Separation:  " << (c_ctx.isolated_nodes_separation ? "yes" : "no")
        << "\n";

    out << "Compresion Ratio:             ";
    if (c_ctx.dismissed) {
      out << "<1 (dismissed)\n";
    } else {
      out << c_ctx.compression_ratio
          << " [size reduction: " << (c_ctx.size_reduction / (float)(1024 * 1024)) << " mb]"
          << "\n";
      out << "  High Degree Count:          " << c_ctx.high_degree_count << "\n";
      out << "  Part Count:                 " << c_ctx.part_count << "\n";
      out << "  Interval Count:             " << c_ctx.interval_count << "\n";

      if (debug::kTrackVarintStats) {
        const auto &stats = debug::varint_stats_global();

        const float avg_varint_len =
            (stats.varint_count == 0) ? 0 : (stats.varint_bytes / (float)stats.varint_count);
        out << "Average Varint Length:        " << avg_varint_len
            << " [count: " << stats.varint_count << "]\n";

        const float avg_signed_varint_len =
            (stats.signed_varint_count == 0)
                ? 0
                : (stats.signed_varint_bytes / (float)stats.signed_varint_count);
        out << "Average Signed Varint Length: " << avg_signed_varint_len
            << " [count: " << stats.signed_varint_count << "]\n";

        const float avg_marked_varint_len =
            (stats.marked_varint_count == 0)
                ? 0
                : (stats.marked_varint_bytes / (float)stats.marked_varint_count);
        out << "Average Marked Varint Length: " << avg_marked_varint_len
            << " [count: " << stats.marked_varint_count << "]\n";
      }
    }
  }
}

void print(const CoarseningContext &c_ctx, std::ostream &out) {
  out << "Contraction limit:            " << c_ctx.contraction_limit << "\n";
  out << "Cluster weight limit:         " << c_ctx.cluster_weight_limit << " x "
      << c_ctx.cluster_weight_multiplier << "\n";
  out << "Clustering algorithm:         " << c_ctx.algorithm << "\n";
  if (c_ctx.algorithm == ClusteringAlgorithm::LABEL_PROPAGATION) {
    print(c_ctx.lp, out);
  }
  out << "Contract using edge buffer:   " << (c_ctx.contraction.use_edge_buffer ? "yes" : "no")
      << "\n";
  out << "Contract with compact IDs:    " << (c_ctx.contraction.use_compact_ids ? "yes" : "no")
      << "\n";
}

void print(const LabelPropagationCoarseningContext &lp_ctx, std::ostream &out) {
  out << "  Number of iterations:       " << lp_ctx.num_iterations << "\n";
  out << "  High degree threshold:      " << lp_ctx.large_degree_threshold << "\n";
  out << "  Max degree:                 " << lp_ctx.max_num_neighbors << "\n";
<<<<<<< HEAD
  out << "  2-hop clustering threshold: " << std::fixed << 100 * lp_ctx.two_hop_clustering_threshold
      << "%\n";
  out << "  Uses two phases: " << (lp_ctx.use_two_phases ? "yes" : "no") << "\n";
  if (lp_ctx.use_two_phases) {
    out << "    Select mode:              " << lp_ctx.second_phase_select_mode << '\n';
    out << "    Aggregation mode:         " << lp_ctx.second_phase_aggregation_mode << '\n';
  }
=======
  out << "  2-hop clustering:           " << lp_ctx.two_hop_strategy << ", if |Vcoarse| > "
      << std::setw(2) << std::fixed << lp_ctx.two_hop_threshold << " * |V|\n";
>>>>>>> bba51aaa
  out << "  Isolated nodes:             " << lp_ctx.isolated_nodes_strategy << "\n";
}

void print(const InitialPartitioningContext &i_ctx, std::ostream &out) {
  out << "Adaptive algorithm selection: "
      << (i_ctx.use_adaptive_bipartitioner_selection ? "yes" : "no") << "\n";
}

void print(const RefinementContext &r_ctx, std::ostream &out) {
  out << "Refinement algorithms:        [" << str::implode(r_ctx.algorithms, " -> ") << "]\n";
  if (r_ctx.includes_algorithm(RefinementAlgorithm::LABEL_PROPAGATION)) {
    out << "Label propagation:\n";
    out << "  Number of iterations:       " << r_ctx.lp.num_iterations << "\n";
  }
  if (r_ctx.includes_algorithm(RefinementAlgorithm::KWAY_FM)) {
    out << "k-way FM:\n";
    out << "  Number of iterations:       " << r_ctx.kway_fm.num_iterations
        << " [or improvement drops below < " << 100.0 * (1.0 - r_ctx.kway_fm.abortion_threshold)
        << "%]\n";
    out << "  Number of seed nodes:       " << r_ctx.kway_fm.num_seed_nodes << "\n";
    out << "  Gain cache:                 " << r_ctx.kway_fm.gain_cache_strategy << "\n";
    if (r_ctx.kway_fm.gain_cache_strategy == GainCacheStrategy::HYBRID) {
      out << "  High-degree threshold:\n";
      out << "    based on k:               " << r_ctx.kway_fm.k_based_high_degree_threshold
          << "\n";
      out << "    constant:                 " << r_ctx.kway_fm.constant_high_degree_threshold
          << "\n";
      out << "  Preallocate gain cache:     " << r_ctx.kway_fm.preallocate_gain_cache << "\n";
    }
  }
  if (r_ctx.includes_algorithm(RefinementAlgorithm::JET)) {
    out << "Jet refinement:               " << RefinementAlgorithm::JET << "\n";
    out << "  Number of iterations:       max " << r_ctx.jet.num_iterations << ", or "
        << r_ctx.jet.num_fruitless_iterations << " fruitless (improvement < "
        << 100.0 * (1 - r_ctx.jet.fruitless_threshold) << "%)\n";
    out << "  Penalty factors:            coarse " << r_ctx.jet.coarse_negative_gain_factor
        << ", fine " << r_ctx.jet.fine_negative_gain_factor << "\n";
    out << "  Balancing algorithm:        " << r_ctx.jet.balancing_algorithm << "\n";
  }
}

void print(const PartitionContext &p_ctx, std::ostream &out) {
  const std::int64_t max_block_weight = p_ctx.block_weights.max(0);
  const std::int64_t size = std::max<std::int64_t>({p_ctx.n, p_ctx.m, max_block_weight});
  const std::size_t width = std::ceil(std::log10(size));

  out << "  Number of nodes:            " << std::setw(width) << p_ctx.n;
  if (asserting_cast<NodeWeight>(p_ctx.n) == p_ctx.total_node_weight) {
    out << " (unweighted)\n";
  } else {
    out << " (total weight: " << p_ctx.total_node_weight << ")\n";
  }
  out << "  Number of edges:            " << std::setw(width) << p_ctx.m;
  if (asserting_cast<EdgeWeight>(p_ctx.m) == p_ctx.total_edge_weight) {
    out << " (unweighted)\n";
  } else {
    out << " (total weight: " << p_ctx.total_edge_weight << ")\n";
  }
  out << "Number of blocks:             " << p_ctx.k << "\n";
  out << "Maximum block weight:         " << p_ctx.block_weights.max(0) << " ("
      << p_ctx.block_weights.perfectly_balanced(0) << " + " << 100 * p_ctx.epsilon << "%)\n";
}

void print(const PartitioningContext &p_ctx, std::ostream &out) {
  out << "Partitioning mode:            " << p_ctx.mode << "\n";
  if (p_ctx.mode == PartitioningMode::DEEP) {
    out << "  Deep initial part. mode:    " << p_ctx.deep_initial_partitioning_mode << "\n";
    out << "  Deep initial part. load:    " << p_ctx.deep_initial_partitioning_load << "\n";
  }
}

void print(const Context &ctx, std::ostream &out) {
  out << "Execution mode:               " << ctx.parallel.num_threads << "\n";
  out << "Seed:                         " << Random::get_seed() << "\n";
  out << "Graph:                        " << ctx.debug.graph_name
      << " [node ordering: " << ctx.node_ordering << "]"
      << " [edge ordering: " << ctx.edge_ordering << "]\n";
  print(ctx.partition, out);
  cio::print_delimiter("Graph Compression", '-');
  print(ctx.compression, out);
  cio::print_delimiter("Partitioning Scheme", '-');
  print(ctx.partitioning, out);
  cio::print_delimiter("Coarsening", '-');
  print(ctx.coarsening, out);
  cio::print_delimiter("Initial Partitioning", '-');
  print(ctx.initial_partitioning, out);
  cio::print_delimiter("Refinement", '-');
  print(ctx.refinement, out);
}
} // namespace kaminpar::shm<|MERGE_RESOLUTION|>--- conflicted
+++ resolved
@@ -381,18 +381,13 @@
   out << "  Number of iterations:       " << lp_ctx.num_iterations << "\n";
   out << "  High degree threshold:      " << lp_ctx.large_degree_threshold << "\n";
   out << "  Max degree:                 " << lp_ctx.max_num_neighbors << "\n";
-<<<<<<< HEAD
-  out << "  2-hop clustering threshold: " << std::fixed << 100 * lp_ctx.two_hop_clustering_threshold
-      << "%\n";
   out << "  Uses two phases: " << (lp_ctx.use_two_phases ? "yes" : "no") << "\n";
   if (lp_ctx.use_two_phases) {
     out << "    Select mode:              " << lp_ctx.second_phase_select_mode << '\n';
     out << "    Aggregation mode:         " << lp_ctx.second_phase_aggregation_mode << '\n';
   }
-=======
   out << "  2-hop clustering:           " << lp_ctx.two_hop_strategy << ", if |Vcoarse| > "
       << std::setw(2) << std::fixed << lp_ctx.two_hop_threshold << " * |V|\n";
->>>>>>> bba51aaa
   out << "  Isolated nodes:             " << lp_ctx.isolated_nodes_strategy << "\n";
 }
 
