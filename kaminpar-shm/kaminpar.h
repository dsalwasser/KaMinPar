--- conflicted
+++ resolved
@@ -426,12 +426,9 @@
   double deep_initial_partitioning_load;
   int min_consecutive_seq_bipartitioning_levels;
 
-<<<<<<< HEAD
   bool use_subgraph_memory;
+  bool use_lazy_subgraph_memory;
   bool use_only_toplevel_subgraph_view;
-=======
-  bool use_lazy_subgraph_memory;
->>>>>>> c6c730d6
 };
 
 struct GraphCompressionContext {
