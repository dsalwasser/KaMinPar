/*******************************************************************************
 * Sequential graph hierarchy used for the multilevel cycle during initial
 * bipartitioning.
 *
 * @file:   sequential_graph_hierarchy.cc
 * @author: Daniel Seemaier
 * @date:   21.09.2021
 ******************************************************************************/
#include "kaminpar-shm/initial_partitioning/sequential_graph_hierarchy.h"

#include "kaminpar-shm/datastructures/csr_graph.h"
#include "kaminpar-shm/datastructures/partitioned_graph.h"

#include "kaminpar-common/datastructures/scalable_vector.h"

namespace kaminpar::shm {
void SequentialGraphHierarchy::init(const Graph &graph) {
  _finest_graph = &graph;

  _coarse_mappings.clear();
  _coarse_graphs.clear();
}

void SequentialGraphHierarchy::push(Graph &&c_graph, StaticArray<NodeID> &&c_mapping) {
  KASSERT(current().n() == c_mapping.size());

  _coarse_mappings.push_back(std::move(c_mapping));
  _coarse_graphs.push_back(std::move(c_graph));
}

[[nodiscard]] const Graph &SequentialGraphHierarchy::current() const {
  return _coarse_graphs.empty() ? *_finest_graph : _coarse_graphs.back();
}

PartitionedGraph SequentialGraphHierarchy::pop(PartitionedGraph &&coarse_p_graph) {
  KASSERT(!_coarse_graphs.empty());
  KASSERT(&_coarse_graphs.back() == &coarse_p_graph.graph());

  // Goal: project partition of p_graph == c_graph onto new_c_graph
  StaticArray<NodeID> c_mapping = std::move(_coarse_mappings.back());
  _coarse_mappings.pop_back();

  const Graph &graph = get_second_coarsest_graph();
  KASSERT(graph.n() == c_mapping.size());

  StaticArray<BlockID> partition = alloc_partition_memory(graph.n());
  if (partition.size() < graph.n()) {
    partition.resize(graph.n(), static_array::small, static_array::seq);
  }

  StaticArray<BlockWeight> block_weights = alloc_block_weights_memory(coarse_p_graph.k());
  std::fill(block_weights.begin(), block_weights.end(), 0);
  if (block_weights.size() < coarse_p_graph.k()) {
    block_weights.resize(coarse_p_graph.k(), static_array::small, static_array::seq);
  }

  for (const NodeID u : graph.nodes()) {
    partition[u] = coarse_p_graph.block(c_mapping[u]);
  }

  // Recover the memory of the coarsest graph before free'ing the graph object:
  recover_mapping_memory(std::move(c_mapping));
  // TODO: recover_graph_memory(std::move(_coarse_graphs.back()));

  // ... the partition array of the coarsest graph is managed by the PoolBipartitioner
  // instead of the PartitionedCSRGraph object: do not push it back to the memory cache
  if (!coarse_p_graph.raw_partition().is_span()) {
    recover_partition_memory(coarse_p_graph.take_raw_partition());
  }

  if (!coarse_p_graph.raw_block_weights().is_span()) {
    recover_block_weights_memory(coarse_p_graph.take_raw_block_weights());
  }

  _coarse_graphs.pop_back();

<<<<<<< HEAD
  return {PartitionedGraph::seq{}, graph, coarse_p_graph.k(), std::move(partition)};
=======
  return {
      PartitionedCSRGraph::seq{},
      graph,
      coarse_p_graph.k(),
      std::move(partition),
      std::move(block_weights)
  };
>>>>>>> c6c730d6
}

const Graph &SequentialGraphHierarchy::get_second_coarsest_graph() const {
  KASSERT(!_coarse_graphs.empty());

  return (_coarse_graphs.size() > 1) ? _coarse_graphs[_coarse_graphs.size() - 2] : *_finest_graph;
}

void SequentialGraphHierarchy::recover_block_weights_memory(StaticArray<BlockWeight> block_weights
) {
  KASSERT(!block_weights.is_span(), "span should not be cached");

  _block_weights_memory_cache.push_back(std::move(block_weights));
}

void SequentialGraphHierarchy::recover_partition_memory(StaticArray<BlockID> partition) {
  KASSERT(!partition.is_span(), "span should not be cached");

  _partition_memory_cache.push_back(std::move(partition));
}

void SequentialGraphHierarchy::recover_mapping_memory(StaticArray<NodeID> mapping) {
  _mapping_memory_cache.push_back(std::move(mapping));
}

void SequentialGraphHierarchy::recover_graph_memory(CSRGraph graph) {
  KASSERT(!graph.raw_nodes().is_span(), "span should not be cached");
  KASSERT(!graph.raw_edges().is_span(), "span should not be cached");
  KASSERT(!graph.raw_node_weights().is_span(), "span should not be cached");
  KASSERT(!graph.raw_edge_weights().is_span(), "span should not be cached");

  _graph_memory_cache.push_back(CSRGraphMemory{
      .nodes = graph.take_raw_nodes(),
      .edges = graph.take_raw_edges(),
      .node_weights = graph.take_raw_node_weights(),
      .edge_weights = graph.take_raw_edge_weights(),
      .buckets = graph.take_raw_buckets(),
  });
}

StaticArray<BlockWeight> SequentialGraphHierarchy::alloc_block_weights_memory(std::size_t size) {
  if (_block_weights_memory_cache.empty()) {
    return {size, static_array::small, static_array::seq};
  }

  auto memory = std::move(_block_weights_memory_cache.back());
  _block_weights_memory_cache.pop_back();
  return memory;
}

StaticArray<BlockID> SequentialGraphHierarchy::alloc_partition_memory(std::size_t size) {
  if (_partition_memory_cache.empty()) {
    _partition_memory_cache.emplace_back(size, static_array::small, static_array::seq);
  }

  auto memory = std::move(_partition_memory_cache.back());
  _partition_memory_cache.pop_back();
  return memory;
}

StaticArray<NodeID> SequentialGraphHierarchy::alloc_mapping_memory() {
  if (_mapping_memory_cache.empty()) {
    _mapping_memory_cache.emplace_back(0, static_array::seq);
  }

  auto memory = std::move(_mapping_memory_cache.back());
  _mapping_memory_cache.pop_back();
  return memory;
}

CSRGraphMemory SequentialGraphHierarchy::alloc_graph_memory() {
  if (_graph_memory_cache.empty()) {
    _graph_memory_cache.push_back(CSRGraphMemory{
        StaticArray<EdgeID>{0, static_array::seq},
        StaticArray<NodeID>{0, static_array::seq},
        StaticArray<NodeWeight>{0, static_array::seq},
        StaticArray<EdgeWeight>{0, static_array::seq},
        std::vector<NodeID>(kNumberOfDegreeBuckets<NodeID> + 1)
    });
  }

  auto memory = std::move(_graph_memory_cache.back());
  _graph_memory_cache.pop_back();

  KASSERT(!memory.nodes.is_span(), "span should not be cached");
  KASSERT(!memory.edges.is_span(), "span should not be cached");
  KASSERT(!memory.node_weights.is_span(), "span should not be cached");
  KASSERT(!memory.edge_weights.is_span(), "span should not be cached");

  return memory;
}
} // namespace kaminpar::shm<|MERGE_RESOLUTION|>--- conflicted
+++ resolved
@@ -74,17 +74,13 @@
 
   _coarse_graphs.pop_back();
 
-<<<<<<< HEAD
-  return {PartitionedGraph::seq{}, graph, coarse_p_graph.k(), std::move(partition)};
-=======
   return {
-      PartitionedCSRGraph::seq{},
+      PartitionedGraph::seq{},
       graph,
       coarse_p_graph.k(),
       std::move(partition),
       std::move(block_weights)
   };
->>>>>>> c6c730d6
 }
 
 const Graph &SequentialGraphHierarchy::get_second_coarsest_graph() const {
