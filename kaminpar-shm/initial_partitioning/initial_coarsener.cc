--- conflicted
+++ resolved
@@ -359,15 +359,10 @@
       std::move(c_nodes),
       std::move(c_edges),
       std::move(c_node_weights),
-<<<<<<< HEAD
-      std::move(c_edge_weights)
-  ));
-=======
       std::move(c_edge_weights),
       false,
       std::move(buckets)
-  );
->>>>>>> c6c730d6
+  ));
   _timings.alloc_ms += timer.elapsed();
 
   return {std::move(coarse_graph), std::move(node_mapping)};
