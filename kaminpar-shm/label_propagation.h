--- conflicted
+++ resolved
@@ -571,20 +571,11 @@
         .current_cluster_weight = 0,
     };
 
-<<<<<<< HEAD
     PAPI_INIT_THREAD();
 #ifdef PAPI_BENCH_LABEL_PROPAGATION
     _papi_event_set_ets.local().start();
 #endif
 
-    const bool use_frm_selection =
-        _impl == LabelPropagationImplementation::TWO_PHASE &&
-        _second_phase_selection_strategy == SecondPhaseSelectionStrategy::FULL_RATING_MAP;
-    const bool aggregate_during_second_phase =
-        _second_phase_aggregation_strategy != SecondPhaseAggregationStrategy::NONE;
-
-=======
->>>>>>> 57d66c87
     bool is_interface_node = false;
     bool is_second_phase_node = false;
     const auto add_to_rating_map = [&](const NodeID v, const EdgeWeight w) -> bool {
