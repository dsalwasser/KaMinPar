#include "kaminpar-shm/refinement/flow/scheduler/sequential_active_block_scheduler.h"

#include <algorithm>

#include "kaminpar-shm/metrics.h"

#include "kaminpar-common/assert.h"
#include "kaminpar-common/timer.h"

namespace kaminpar::shm {

SequentialActiveBlockScheduler::SequentialActiveBlockScheduler(
    const ParallelContext &par_ctx, const TwowayFlowRefinementContext &f_ctx
)
    : _par_ctx(par_ctx),
      _f_ctx(f_ctx),
      _active_block_scheduling(f_ctx.scheduler) {}

bool SequentialActiveBlockScheduler::refine(
    PartitionedCSRGraph &p_graph, const CSRGraph &graph, const PartitionContext &p_ctx
) {
  _p_graph = &p_graph;
  _graph = &graph;

  if (_active_blocks.size() < p_graph.k()) {
    _active_blocks.resize(p_graph.k(), static_array::noinit);
  }
  std::fill_n(_active_blocks.begin(), p_graph.k(), true);

  // Since the timers have a significant running time overhead, we disable them usually.
  IF_NOT_DBG DISABLE_TIMERS();
  IF_STATS _stats.reset();

  const TimePoint start_time = Clock::now();
  QuotientGraph quotient_graph(p_graph);

<<<<<<< HEAD
  if (_f_ctx.flow_cutter.rebalancer.enabled) {
    if (_f_ctx.flow_cutter.use_whfc) {
      LOG_WARNING << "Cannot use the flow rebalancer together with WHFC; disabling rebalancing.";
    }

    SCOPED_TIMER("Initialize Gain Cache");
    _gain_cache.initialize(graph, p_graph);
  }

  SharedFlowRebalancerContext rebalancer_ctx(quotient_graph);
  FlowRefiner refiner(
      p_ctx, _f_ctx, quotient_graph, p_graph, graph, _gain_cache, rebalancer_ctx, start_time
  );
=======
  const bool run_sequentially = _f_ctx.run_sequentially || _par_ctx.num_threads == 1;
  FlowRefiner refiner(p_ctx, _f_ctx, quotient_graph, p_graph, graph, start_time);
>>>>>>> 58adcf2d

  std::size_t num_round = 0;
  bool found_improvement = false;

  double prev_imbalance = metrics::imbalance(p_graph);
  EdgeWeight prev_cut_value = quotient_graph.total_cut_weight();

  while (prev_cut_value > 0) {
    num_round += 1;
    DBG << "Starting round " << num_round;

    if (_f_ctx.flow_cutter.rebalancer.enabled) {
      rebalancer_ctx.reset();
    }

    const SubroundScheduling active_block_pairs = TIMED_SCOPE("Compute Active Block Pairs") {
      return _active_block_scheduling.compute_subround_scheduling(
          quotient_graph, _active_blocks, num_round
      );
    };
    std::fill_n(_active_blocks.begin(), p_graph.k(), false);

    EdgeWeight cut_value = prev_cut_value;
    for (const auto &[block1, block2] : active_block_pairs) {
      IF_STATS _stats.num_searches += 1;
      DBG << "Scheduling block pair " << block1 << " and " << block2;

      const Result result = refiner.refine(block1, block2, run_sequentially);

      if (result.time_limit_exceeded) {
        LOG_WARNING << "Time limit exceeded during flow refinement";
        num_round = _f_ctx.max_num_rounds;
        break;
      }

      const EdgeWeight new_cut_value = cut_value - result.gain;
      DBG << "Found balanced cut for block pair " << block1 << " and " << block2 << " with gain "
          << result.gain << " (" << cut_value << " -> " << new_cut_value << ")";

      if (result.gain > 0 || (result.gain == 0 && result.improved_balance)) {
        apply_moves(result.moves, quotient_graph);

        KASSERT(
            metrics::is_balanced(p_graph, p_ctx),
            "Computed an imbalanced move sequence",
            assert::heavy
        );
        KASSERT(
            metrics::edge_cut_seq(p_graph) == new_cut_value,
            "Computed an invalid new cut value",
            assert::heavy
        );

        IF_STATS _stats.num_improvements += 1;

        cut_value = new_cut_value;

        quotient_graph.add_cut_edges(_new_cut_edges);
        quotient_graph.add_gain(block1, block2, result.gain);

        _active_blocks[block1] = true;
        _active_blocks[block2] = true;
      }
    }

    const EdgeWeight round_gain = prev_cut_value - cut_value;
    const double imbalance = metrics::imbalance(p_graph);
    found_improvement |= round_gain > 0 || imbalance < prev_imbalance;

    const double relative_improvement = round_gain / static_cast<double>(prev_cut_value);
    DBG << "Finished round with a relative improvement of " << relative_improvement
        << " and imbalance of " << imbalance;

    if (num_round == _f_ctx.max_num_rounds ||
        relative_improvement < _f_ctx.min_round_improvement_factor) {
      break;
    }

    quotient_graph.reconstruct();

    prev_cut_value = cut_value;
    prev_imbalance = imbalance;
  }

  IF_NOT_DBG ENABLE_TIMERS();
  IF_STATS _stats.print();

  return found_improvement;
}

void SequentialActiveBlockScheduler::apply_moves(
    std::span<const Move> moves, QuotientGraph &quotient_graph
) {
  SCOPED_TIMER("Apply Moves");

  _new_cut_edges.clear();
  for (const Move &move : moves) {
    KASSERT(
        _p_graph->block(move.node) == move.old_block,
        "Move sequence contains invalid old block ids",
        assert::heavy
    );
    KASSERT(
        move.old_block != move.new_block,
        "Move sequence contains moves where node is already in target block",
        assert::heavy
    );

    const NodeID u = move.node;
    const BlockID new_block = move.new_block;
    _p_graph->set_block(u, new_block);

    const BlockID old_block = move.old_block;
    _graph->adjacent_nodes(u, [&](const NodeID v) {
      const BlockID v_block = _p_graph->block(v);

      if (v_block == old_block) {
        _new_cut_edges.emplace_back(u, v);
      }
    });
  }

  if (_f_ctx.flow_cutter.rebalancer.enabled) {
    for (const Move &move : moves) {
      _gain_cache.move(move.node, move.old_block, move.new_block);
      quotient_graph.move_node(move.node, move.new_block);
    }
  }
}

} // namespace kaminpar::shm<|MERGE_RESOLUTION|>--- conflicted
+++ resolved
@@ -34,7 +34,6 @@
   const TimePoint start_time = Clock::now();
   QuotientGraph quotient_graph(p_graph);
 
-<<<<<<< HEAD
   if (_f_ctx.flow_cutter.rebalancer.enabled) {
     if (_f_ctx.flow_cutter.use_whfc) {
       LOG_WARNING << "Cannot use the flow rebalancer together with WHFC; disabling rebalancing.";
@@ -48,10 +47,8 @@
   FlowRefiner refiner(
       p_ctx, _f_ctx, quotient_graph, p_graph, graph, _gain_cache, rebalancer_ctx, start_time
   );
-=======
+
   const bool run_sequentially = _f_ctx.run_sequentially || _par_ctx.num_threads == 1;
-  FlowRefiner refiner(p_ctx, _f_ctx, quotient_graph, p_graph, graph, start_time);
->>>>>>> 58adcf2d
 
   std::size_t num_round = 0;
   bool found_improvement = false;
