--- conflicted
+++ resolved
@@ -55,22 +55,15 @@
   const TimePoint start_time = Clock::now();
   QuotientGraph quotient_graph(p_graph);
 
-<<<<<<< HEAD
   if (_f_ctx.flow_cutter.rebalancer.enabled) {
     _gain_cache.initialize(graph, p_graph);
   }
 
-  const bool run_sequentially = _f_ctx.run_sequentially || num_threads == num_parallel_searches;
   LazyVector<FlowRefiner> refiners(
       [&] {
-        return FlowRefiner(
-            p_ctx, _f_ctx, run_sequentially, quotient_graph, p_graph, graph, _gain_cache, start_time
-        );
+        return FlowRefiner(p_ctx, _f_ctx, quotient_graph, p_graph, graph, _gain_cache, start_time);
       },
-=======
-  LazyVector<FlowRefiner> refiners(
-      [&] { return FlowRefiner(p_ctx, _f_ctx, quotient_graph, p_graph, graph, start_time); },
->>>>>>> ef63cb38
+
       num_parallel_searches
   );
   LazyVector<ScalableVector<QuotientGraph::GraphEdge>> new_cut_edges_ets(num_parallel_searches);
