--- conflicted
+++ resolved
@@ -38,17 +38,12 @@
   using RebalanceResult = FlowRebalancer::Result;
 
 public:
-<<<<<<< HEAD
   HyperFlowCutter(
       const PartitionContext &p_ctx,
       const FlowCutterContext &fc_ctx,
-      bool run_sequentially,
       const PartitionedCSRGraph &p_graph,
       GainCache &gain_cache
   );
-=======
-  HyperFlowCutter(const PartitionContext &p_ctx, const FlowCutterContext &fc_ctx);
->>>>>>> ef63cb38
 
   [[nodiscard]] virtual Result compute_cut(
       const BorderRegion &border_region, const FlowNetwork &flow_network, bool run_sequentially
@@ -98,7 +93,6 @@
   Marker<> _bfs_marker;
   BFSRunner _bfs_runner;
 
-<<<<<<< HEAD
   DeltaPartitionedCSRGraph _delta_p_graph;
   DeltaGainCache _delta_gain_cache;
   std::unique_ptr<FlowRebalancer> _flow_rebalancer;
@@ -106,10 +100,6 @@
   EdgeWeight _gain;
   bool _improve_balance;
   bool _time_limit_exceeded;
-=======
-  EdgeWeight _gain;
-  bool _improve_balance;
->>>>>>> ef63cb38
   ScalableVector<Move> _moves;
 };
 
