--- conflicted
+++ resolved
@@ -1,47 +1,34 @@
 #include "kaminpar-shm/refinement/flow/flow_cutter/flow_cutter.h"
 
-<<<<<<< HEAD
-#include "kaminpar-shm/refinement/flow/rebalancer/dynamic_flow_rebalancer.h"
-#include "kaminpar-shm/refinement/flow/rebalancer/static_flow_rebalancer.h"
-=======
 #include <algorithm>
 #include <tuple>
 
 #include "kaminpar-shm/refinement/flow/max_flow/parallel_blocked_preflow_push_algorithm.h"
 #include "kaminpar-shm/refinement/flow/max_flow/parallel_preflow_push_algorithm.h"
 #include "kaminpar-shm/refinement/flow/max_flow/preflow_push_algorithm.h"
->>>>>>> ef63cb38
+#include "kaminpar-shm/refinement/flow/rebalancer/dynamic_flow_rebalancer.h"
+#include "kaminpar-shm/refinement/flow/rebalancer/static_flow_rebalancer.h"
 
 #include "kaminpar-common/assert.h"
 #include "kaminpar-common/timer.h"
 
 namespace kaminpar::shm {
 
-<<<<<<< HEAD
 FlowCutter::FlowCutter(
     const PartitionContext &p_ctx,
     const FlowCutterContext &fc_ctx,
-    const bool run_sequentially,
     const PartitionedCSRGraph &p_graph,
     GainCache &gain_cache
 )
     : _p_ctx(p_ctx),
       _fc_ctx(fc_ctx),
+      _sequential_max_flow_algorithm(std::make_unique<PreflowPushAlgorithm>(fc_ctx.flow)),
       _piercing_heuristic(fc_ctx.piercing, p_ctx.k),
       _delta_p_graph(&p_graph),
       _delta_gain_cache(gain_cache, _delta_p_graph) {
-  if (run_sequentially) {
-    _max_flow_algorithm = std::make_unique<PreflowPushAlgorithm>(fc_ctx.flow);
-=======
-FlowCutter::FlowCutter(const PartitionContext &p_ctx, const FlowCutterContext &fc_ctx)
-    : _p_ctx(p_ctx),
-      _fc_ctx(fc_ctx),
-      _sequential_max_flow_algorithm(std::make_unique<PreflowPushAlgorithm>(fc_ctx.flow)),
-      _piercing_heuristic(fc_ctx.piercing, p_ctx.k) {
   if (_fc_ctx.flow.parallel_blocking_resolution) {
     _parallel_max_flow_algorithm =
         std::make_unique<ParallelBlockedPreflowPushAlgorithm>(fc_ctx.flow);
->>>>>>> ef63cb38
   } else {
     _parallel_max_flow_algorithm = std::make_unique<ParallelPreflowPushAlgorithm>(fc_ctx.flow);
   }
@@ -98,21 +85,6 @@
   _source_side_piercing_node_candidates_marker.resize(flow_network.graph.n());
   _sink_side_piercing_node_candidates_marker.resize(flow_network.graph.n());
 
-<<<<<<< HEAD
-  _gain = 0;
-  _improve_balance = false;
-
-  if (_fc_ctx.rebalancer.enabled) {
-    _delta_p_graph.clear();
-    _delta_gain_cache.clear();
-    _flow_rebalancer->initialize(border_region, flow_network);
-  }
-
-  const NodeWeight max_source_side_weight = _p_ctx.max_block_weight(border_region.block1());
-  const NodeWeight max_sink_side_weight = _p_ctx.max_block_weight(border_region.block2());
-
-=======
->>>>>>> ef63cb38
   TIMED_SCOPE("Initialize Piercing Heuristic") {
     _piercing_heuristic.initialize(
         border_region,
@@ -128,6 +100,12 @@
         flow_network.graph, flow_network.reverse_edges, flow_network.source, flow_network.sink
     );
   };
+
+  if (_fc_ctx.rebalancer.enabled) {
+    _delta_p_graph.clear();
+    _delta_gain_cache.clear();
+    _flow_rebalancer->initialize(border_region, flow_network);
+  }
 
   _gain = 0;
   _improve_balance = false;
@@ -231,25 +209,16 @@
       DBG << "Found cut for block pair " << border_region.block1() << " and "
           << border_region.block2() << " is a balanced source-side cut";
 
-<<<<<<< HEAD
       const EdgeWeight flow_cutter_gain = flow_network.cut_value - cut_value;
       if (flow_cutter_gain > _gain) {
         _gain = flow_cutter_gain;
         _improve_balance = std::max(source_side_weight, total_weight - source_side_weight) <
                            std::max(flow_network.block1_weight, flow_network.block2_weight);
 
-        _max_flow_algorithm->add_sources(_source_reachable_nodes);
+        max_flow_algorithm->add_sources(_source_reachable_nodes);
         compute_moves(kSourceTag, border_region, flow_network);
       }
 
-=======
-      _gain = flow_network.cut_value - cut_value;
-      _improve_balance = std::max(source_side_weight, total_weight - source_side_weight) <
-                         std::max(flow_network.block1_weight, flow_network.block2_weight);
-
-      max_flow_algorithm->add_sources(_source_reachable_nodes);
-      compute_moves(kSourceTag, border_region, flow_network);
->>>>>>> ef63cb38
       break;
     }
 
@@ -257,14 +226,13 @@
       DBG << "Found cut for block pair " << border_region.block1() << " and "
           << border_region.block2() << " is a balanced sink-side cut";
 
-<<<<<<< HEAD
       const EdgeWeight flow_cutter_gain = flow_network.cut_value - cut_value;
       if (flow_cutter_gain > _gain) {
         _gain = flow_cutter_gain;
         _improve_balance = std::max(total_weight - sink_side_weight, sink_side_weight) <
                            std::max(flow_network.block1_weight, flow_network.block2_weight);
 
-        _max_flow_algorithm->add_sinks(_sink_reachable_nodes);
+        max_flow_algorithm->add_sinks(_sink_reachable_nodes);
         compute_moves(kSinkTag, border_region, flow_network);
       }
 
@@ -340,14 +308,6 @@
     }
 
     if (_fc_ctx.abort_on_first_cut) {
-=======
-      _gain = flow_network.cut_value - cut_value;
-      _improve_balance = std::max(total_weight - sink_side_weight, sink_side_weight) <
-                         std::max(flow_network.block1_weight, flow_network.block2_weight);
-
-      max_flow_algorithm->add_sinks(_sink_reachable_nodes);
-      compute_moves(kSinkTag, border_region, flow_network);
->>>>>>> ef63cb38
       break;
     }
 
@@ -457,8 +417,6 @@
       break;
     }
   }
-
-  return Result(_gain, _improve_balance, _moves);
 }
 
 template <bool kCollectExcessNodes>
@@ -628,7 +586,6 @@
   }
 }
 
-<<<<<<< HEAD
 void FlowCutter::rebalance(
     const bool source_side_cut,
     const bool rebalance_source_side,
@@ -642,7 +599,7 @@
   const BlockID block2 = border_region.block2();
 
   TIMED_SCOPE("Update State") {
-    const NodeStatus &node_status = _max_flow_algorithm->node_status();
+    const NodeStatus &node_status = max_preflow_algorithm()->node_status();
     const std::uint8_t side_status = source_side_cut ? NodeStatus::kSource : NodeStatus::kSink;
 
     const BlockID side = source_side_cut ? block1 : block2;
@@ -709,7 +666,8 @@
   }
 
   _flow_rebalancer->revert_moves();
-=======
+}
+
 [[nodiscard]] MaxPreflowAlgorithm *FlowCutter::max_preflow_algorithm() {
   return _run_sequentially ? _sequential_max_flow_algorithm.get()
                            : _parallel_max_flow_algorithm.get();
@@ -741,7 +699,6 @@
 
   _moves.clear();
   _moves.shrink_to_fit();
->>>>>>> ef63cb38
 }
 
 } // namespace kaminpar::shm