#include "kaminpar-shm/refinement/flow/flow_cutter/hyper_flow_cutter.h"

#ifdef KAMINPAR_WHFC_FOUND

#include "kaminpar-shm/refinement/flow/rebalancer/dynamic_flow_rebalancer.h"
#include "kaminpar-shm/refinement/flow/rebalancer/static_flow_rebalancer.h"

#include "kaminpar-common/timer.h"

namespace kaminpar::shm {

<<<<<<< HEAD
HyperFlowCutter::HyperFlowCutter(
    const PartitionContext &p_ctx,
    const FlowCutterContext &fc_ctx,
    const bool run_sequentially,
    const PartitionedCSRGraph &p_graph,
    GainCache &gain_cache
)
    : _p_ctx(p_ctx),
      _fc_ctx(fc_ctx),
      _run_sequentially(run_sequentially),
      _hypergraph(),
      _sequential_flow_cutter(_hypergraph, 1, fc_ctx.piercing.deterministic),
      _parallel_flow_cutter(_hypergraph, 1, fc_ctx.piercing.deterministic),
      _delta_p_graph(&p_graph),
      _delta_gain_cache(gain_cache, _delta_p_graph) {
=======
HyperFlowCutter::HyperFlowCutter(const PartitionContext &p_ctx, const FlowCutterContext &fc_ctx)
    : _p_ctx(p_ctx),
      _fc_ctx(fc_ctx),
      _sequential_flow_cutter(_hypergraph, Random::get_seed(), fc_ctx.piercing.deterministic),
      _parallel_flow_cutter(_hypergraph, Random::get_seed(), fc_ctx.piercing.deterministic) {
>>>>>>> ef63cb38
  _sequential_flow_cutter.timer.active = false;
  _sequential_flow_cutter.find_most_balanced = false;
  _sequential_flow_cutter.forceSequential(true);
  _sequential_flow_cutter.setBulkPiercing(fc_ctx.piercing.bulk_piercing);

  _parallel_flow_cutter.timer.active = false;
  _parallel_flow_cutter.find_most_balanced = false;
  _parallel_flow_cutter.forceSequential(false);
  _parallel_flow_cutter.setBulkPiercing(fc_ctx.piercing.bulk_piercing);
<<<<<<< HEAD
  _parallel_flow_cutter.find_most_balanced = false;

  if (_fc_ctx.rebalancer.enabled) {
    if (_fc_ctx.rebalancer.dynamic_rebalancer) {
      _flow_rebalancer = std::make_unique<
          DynamicFlowRebalancer<CSRGraph, DeltaPartitionedCSRGraph, DeltaGainCache>>(
          _delta_p_graph, _delta_gain_cache, p_ctx.max_block_weights()
      );
    } else {
      _flow_rebalancer = std::make_unique<
          StaticFlowRebalancer<CSRGraph, DeltaPartitionedCSRGraph, DeltaGainCache>>(
          _delta_p_graph, _delta_gain_cache, p_ctx.max_block_weights()
      );
    }
  }
=======
>>>>>>> ef63cb38
}

HyperFlowCutter::Result HyperFlowCutter::compute_cut(
    const BorderRegion &border_region, const FlowNetwork &flow_network, bool run_sequentially
) {
  SCOPED_TIMER("Run WHFC");

<<<<<<< HEAD
  construct_hypergraph(flow_network);
  return run_hyper_flow_cutter(border_region, flow_network);
}
=======
  run_sequentially = run_sequentially || (flow_network.graph.n() + flow_network.graph.m()) <
                                             _fc_ctx.small_flow_network_threshold;

  initialize(flow_network);
  if (run_sequentially) {
    run_flow_cutter(_sequential_flow_cutter, border_region, flow_network);
  } else {
    run_flow_cutter(_parallel_flow_cutter, border_region, flow_network);
  }
>>>>>>> ef63cb38

  if (time_limit_exceeded()) {
    return Result::time_limit();
  }

  return Result(_gain, _improve_balance, _moves);
}

void HyperFlowCutter::initialize(const FlowNetwork &flow_network) {
  TIMED_SCOPE("Construct Hypergraph") {
    _hypergraph.reinitialize(flow_network.graph.n());

    const CSRGraph &graph = flow_network.graph;
    for (const NodeID u : graph.nodes()) {
      _hypergraph.nodeWeight(whfc::Node(u)) = whfc::NodeWeight(graph.node_weight(u));

      graph.adjacent_nodes(u, [&](const NodeID v, const EdgeWeight c) {
        if (u < v) {
          _hypergraph.startHyperedge(whfc::Flow(c));
          _hypergraph.addPin(whfc::Node(u));
          _hypergraph.addPin(whfc::Node(v));
        }
      });
    }

    _hypergraph.finalize();
  };

  _gain = 0;
  _improve_balance = false;
  _moves.clear();
}

template <typename FlowCutter>
void HyperFlowCutter::run_flow_cutter(
    FlowCutter &flow_cutter, const BorderRegion &border_region, const FlowNetwork &flow_network
) {
  SCOPED_TIMER("Run HyperFlowCutter");

<<<<<<< HEAD
  const NodeWeight total_weight = flow_network.block1_weight + flow_network.block2_weight;
  const NodeWeight max_source_side_weight = _p_ctx.max_block_weight(border_region.block1());
  const NodeWeight max_sink_side_weight = _p_ctx.max_block_weight(border_region.block2());
=======
  const NodeWeight max_block1_weight = _p_ctx.max_block_weight(border_region.block1());
  const NodeWeight max_block2_weight = _p_ctx.max_block_weight(border_region.block2());
  const NodeWeight total_weight = flow_network.block1_weight + flow_network.block2_weight;
>>>>>>> ef63cb38

  DBG << "Starting refinement for block pair " << border_region.block1() << " and "
      << border_region.block2() << " with an initial cut of " << flow_network.cut_value;

<<<<<<< HEAD
  _gain = 0;
  _improve_balance = false;
  _time_limit_exceeded = false;
  _moves.clear();

  if (_fc_ctx.rebalancer.enabled) {
    _delta_p_graph.clear();
    _delta_gain_cache.clear();
    _flow_rebalancer->initialize(border_region, flow_network);
  }

  bool found_improved_cut = false;
  EdgeWeight prev_rebalancing_gain = kInvalidEdgeWeight;
  const auto on_cut = [&](const auto &cutter_state) {
=======
  auto &cutter_state = flow_cutter.cs;
  const auto on_cut = [&] {
>>>>>>> ef63cb38
    const EdgeWeight cut_value = cutter_state.flow_algo.flow_value;
    DBG << "Found a cut for block pair " << border_region.block1() << " and "
        << border_region.block2() << " with value " << cut_value;

    if (cutter_state.isBalanced()) {
      DBG << "Found cut for block pair " << border_region.block1() << " and "
          << border_region.block2() << " is a balanced cut";
      return true;
    }

    const EdgeWeight source_side_weight = cutter_state.source_reachable_weight;
    const EdgeWeight sink_side_weight = cutter_state.target_reachable_weight;

    if (_fc_ctx.rebalancer.enabled) {
      const bool rebalance_source_side_for_source_side_cut =
          source_side_weight >= (total_weight - source_side_weight);

      const bool rebalance_source_side_for_sink_side_cut =
          (total_weight - sink_side_weight) >= sink_side_weight;

      if (_fc_ctx.rebalancer.rebalance_both_cuts) {
        rebalance(
            kSourceTag,
            rebalance_source_side_for_source_side_cut,
            cut_value,
            cutter_state,
            border_region,
            flow_network
        );

        rebalance(
            kSinkTag,
            rebalance_source_side_for_sink_side_cut,
            cut_value,
            cutter_state,
            border_region,
            flow_network
        );
      } else {
        const EdgeWeight source_side_cut_overload =
            rebalance_source_side_for_source_side_cut
                ? (source_side_weight - max_source_side_weight)
                : ((total_weight - source_side_weight) - max_sink_side_weight);

        const EdgeWeight sink_side_cut_overload =
            rebalance_source_side_for_sink_side_cut
                ? ((total_weight - sink_side_weight) - max_source_side_weight)
                : (sink_side_weight - max_sink_side_weight);

        const bool rebalance_source_side_cut = source_side_cut_overload <= sink_side_cut_overload;
        const bool rebalance_source_side = rebalance_source_side_cut
                                               ? rebalance_source_side_for_source_side_cut
                                               : rebalance_source_side_for_sink_side_cut;

        rebalance(
            rebalance_source_side_cut,
            rebalance_source_side,
            cut_value,
            cutter_state,
            border_region,
            flow_network
        );
      }

      const EdgeWeight flow_cutter_gain = flow_network.cut_value - cut_value;
      if (_fc_ctx.rebalancer.abort_on_candidate_cut && _gain > flow_cutter_gain) {
        return false;
      }

      if (_fc_ctx.rebalancer.abort_on_improved_cut && _gain > 0) {
        return false;
      }

      if (_fc_ctx.rebalancer.abort_on_stable_improved_cut) {
        if (found_improved_cut) {
          const double relative_rebalancing_improvement =
              (prev_rebalancing_gain - _gain) / static_cast<double>(prev_rebalancing_gain);

          if (relative_rebalancing_improvement < 0) {
            return false;
          }
        }

        found_improved_cut |= _gain > 0;
        prev_rebalancing_gain = _gain;
      }
    }

    if (_fc_ctx.abort_on_first_cut) {
      return false;
    }

    if (cutter_state.side_to_pierce == 0) {
      DBG << "Piercing on source-side (" << source_side_weight << "/" << max_source_side_weight
          << ", " << (total_weight - source_side_weight) << "/" << max_sink_side_weight << ")";
    } else {
      DBG << "Piercing on sink-side (" << sink_side_weight << "/" << max_sink_side_weight << ", "
          << (total_weight - sink_side_weight) << "/" << max_source_side_weight << ")";
    }

    if (time_limit_exceeded()) {
      return false;
    }

    return true;
  };

<<<<<<< HEAD
  const auto on_result = [&](const bool success, const auto &cutter_state) {
    const EdgeWeight cut_value = cutter_state.flow_algo.flow_value;
    DBG << "Found a cut for block pair " << border_region.block1() << " and "
        << border_region.block2() << " with value " << cut_value;
=======
  flow_cutter.cs.setMaxBlockWeight(0, std::max(flow_network.block1_weight, max_block1_weight));
  flow_cutter.cs.setMaxBlockWeight(1, std::max(flow_network.block2_weight, max_block2_weight));
>>>>>>> ef63cb38

  flow_cutter.reset();
  flow_cutter.setFlowBound(flow_network.cut_value);

  if (_fc_ctx.piercing.determine_distance_from_cut) {
    compute_distances(border_region, flow_network, flow_cutter.cs.border_nodes.distance);
    flow_cutter.cs.border_nodes.updateMaxDistance();
  }

  const bool success = flow_cutter.enumerateCutsUntilBalancedOrFlowBoundExceeded(
      whfc::Node(flow_network.source), whfc::Node(flow_network.sink), on_cut
  );

  const EdgeWeight cut_value = cutter_state.flow_algo.flow_value;
  DBG << "Found a cut for block pair " << border_region.block1() << " and "
      << border_region.block2() << " with value " << cut_value;

<<<<<<< HEAD
    const EdgeWeight flow_cutter_gain = flow_network.cut_value - cut_value;
    if (flow_cutter_gain > _gain) {
      _gain = flow_cutter_gain;
      _improve_balance =
          std::max<NodeWeight>(cutter_state.source_weight, cutter_state.target_weight) <
          std::max(flow_network.block1_weight, flow_network.block2_weight);

      compute_moves(border_region, flow_network, cutter_state);
    }
  };

  const auto run_flow_cutter = [&](auto &flow_cutter) {
    flow_cutter.cs.setMaxBlockWeight(
        0, std::max(flow_network.block1_weight, max_source_side_weight)
    );
    flow_cutter.cs.setMaxBlockWeight(1, std::max(flow_network.block2_weight, max_sink_side_weight));

    flow_cutter.reset();
    flow_cutter.setFlowBound(flow_network.cut_value);

    if (_fc_ctx.piercing.determine_distance_from_cut) {
      compute_distances(border_region, flow_network, flow_cutter.cs.border_nodes.distance);
      flow_cutter.cs.border_nodes.updateMaxDistance();
    }

    const bool success = flow_cutter.enumerateCutsUntilBalancedOrFlowBoundExceeded(
        whfc::Node(flow_network.source), whfc::Node(flow_network.sink), on_cut
    );
    on_result(success, flow_cutter.cs);
  };

  if (_run_sequentially) {
    run_flow_cutter(_sequential_flow_cutter);
  } else {
    run_flow_cutter(_parallel_flow_cutter);
  }

  if (_time_limit_exceeded) {
    return Result::TimeLimitExceeded();
  }

  return Result(_gain, _improve_balance, _moves);
=======
  if (success) {
    _gain = flow_network.cut_value - cut_value;
    _improve_balance =
        std::max<NodeWeight>(cutter_state.source_weight, cutter_state.target_weight) <
        std::max(flow_network.block1_weight, flow_network.block2_weight);

    compute_moves(border_region, flow_network, cutter_state);
  } else if (cut_value > flow_network.cut_value) {
    DBG << "Cut is worse than the initial cut (" << flow_network.cut_value << "); "
        << "aborting refinement for block pair " << border_region.block1() << " and "
        << border_region.block2();
  }
>>>>>>> ef63cb38
}

void HyperFlowCutter::compute_distances(
    const BorderRegion &border_region,
    const FlowNetwork &flow_network,
    std::vector<whfc::HopDistance> &distances
) {
  whfc::HopDistance max_dist_source(0);
  whfc::HopDistance max_dist_sink(0);

  const NodeID source = flow_network.source;
  const NodeID sink = flow_network.sink;
  const CSRGraph &graph = flow_network.graph;

  distances.assign(graph.n(), whfc::HopDistance(0));

  _bfs_runner.reset();
  _bfs_marker.reset();
  _bfs_marker.resize(graph.n());

  for (const NodeID u : border_region.initial_nodes_region1()) {
    const NodeID u_local = flow_network.global_to_local_mapping.get(u);
    _bfs_marker.set(u_local);
    _bfs_runner.add_seed(u_local);
  }
  for (const NodeID u : border_region.initial_nodes_region2()) {
    const NodeID u_local = flow_network.global_to_local_mapping.get(u);
    _bfs_marker.set(u_local);
    _bfs_runner.add_seed(u_local);
  }

  _bfs_runner.perform(1, [&](const NodeID u, const NodeID u_distance, auto &queue) {
    const NodeID u_global = flow_network.local_to_global_mapping.get(u);
    const bool source_side = border_region.region1_contains(u_global);

    const whfc::HopDistance dist(u_distance);
    if (source_side) {
      distances[u] = -dist;
      max_dist_source = std::max(max_dist_source, dist);
    } else {
      distances[u] = dist;
      max_dist_sink = std::max(max_dist_sink, dist);
    }

    graph.adjacent_nodes(u, [&](const NodeID v) {
      if (v == source || v == sink || _bfs_marker.get(v)) {
        return;
      }

      _bfs_marker.set(v);
      queue.push_back(v);
    });
  });

  distances[source] = -(max_dist_source + 1);
  distances[sink] = max_dist_sink + 1;
}

template <typename CutterState>
void HyperFlowCutter::compute_moves(
    const BorderRegion &border_region,
    const FlowNetwork &flow_network,
    const CutterState &cutter_state
) {
  const BlockID block1 = border_region.block1();
  const BlockID block2 = border_region.block2();
  const auto &flow_algorithm = cutter_state.flow_algo;

  _moves.clear();
  for (const auto &[u, u_local] : flow_network.global_to_local_mapping.entries()) {
    const BlockID old_block = border_region.region1_contains(u) ? block1 : block2;
    const BlockID new_block = flow_algorithm.isSource(whfc::Node(u_local)) ? block1 : block2;

    if (old_block != new_block) {
      _moves.emplace_back(u, old_block, new_block);
    }
  }
}

<<<<<<< HEAD
template <typename CutterState>
void HyperFlowCutter::rebalance(
    const bool source_side_cut,
    const bool rebalance_source_side,
    const EdgeWeight cur_cut_value,
    const CutterState &cutter_state,
    const BorderRegion &border_region,
    const FlowNetwork &flow_network
) {
  SCOPED_TIMER("Rebalance");

  const BlockID block1 = border_region.block1();
  const BlockID block2 = border_region.block2();

  const BlockID side = source_side_cut ? block1 : block2;
  const BlockID other_side = source_side_cut ? block2 : block1;

  TIMED_SCOPE("Update State") {
    for (const auto &[u, u_local] : flow_network.global_to_local_mapping.entries()) {
      const BlockID old_block = _delta_p_graph.block(u);
      const BlockID new_block =
          (source_side_cut ? cutter_state.flow_algo.isSourceReachable(whfc::Node(u_local))
                           : cutter_state.flow_algo.isTargetReachable(whfc::Node(u_local)))
              ? side
              : other_side;

      if (old_block != new_block) {
        _delta_p_graph.set_block(u, new_block);
        _delta_gain_cache.move(u, old_block, new_block);
      }
    }
  };

  const BlockID overloaded_block = rebalance_source_side ? block1 : block2;
  const RebalanceResult rebalancer_result = _flow_rebalancer->rebalance(overloaded_block);

  if (!rebalancer_result.balanced) {
    DBG << "Rebalancer failed to produce a balanced cut";
  } else {
    const EdgeWeight flow_cutter_gain = flow_network.cut_value - cur_cut_value;
    const EdgeWeight total_gain = flow_cutter_gain + rebalancer_result.gain;
    DBG << "Rebalanced imbalanced " << (source_side_cut ? "source-side" : "sink-side")
        << " cut with gain " << total_gain;

    if (total_gain > _gain) {
      SCOPED_TIMER("Compute Moves");

      _gain = total_gain;
      _moves.clear();

      for (const NodeID u : border_region.nodes_region1()) {
        const BlockID new_block = _delta_p_graph.block(u);

        if (new_block != block1) {
          _moves.emplace_back(u, block1, new_block);
        };
      }

      for (const NodeID u : border_region.nodes_region2()) {
        const BlockID new_block = _delta_p_graph.block(u);

        if (new_block != block2) {
          _moves.emplace_back(u, block2, new_block);
        };
      }

      for (const auto &[u, target_block] : rebalancer_result.moves) {
        if (flow_network.global_to_local_mapping.contains(u)) {
          continue;
        }

        _moves.emplace_back(u, overloaded_block, target_block);
      }
    }
  }

  _flow_rebalancer->revert_moves();
=======
void HyperFlowCutter::free() {
  _bfs_marker.free();
  _bfs_runner.free();

  _moves.clear();
  _moves.shrink_to_fit();
>>>>>>> ef63cb38
}

} // namespace kaminpar::shm

#endif<|MERGE_RESOLUTION|>--- conflicted
+++ resolved
@@ -9,29 +9,18 @@
 
 namespace kaminpar::shm {
 
-<<<<<<< HEAD
 HyperFlowCutter::HyperFlowCutter(
     const PartitionContext &p_ctx,
     const FlowCutterContext &fc_ctx,
-    const bool run_sequentially,
     const PartitionedCSRGraph &p_graph,
     GainCache &gain_cache
 )
     : _p_ctx(p_ctx),
       _fc_ctx(fc_ctx),
-      _run_sequentially(run_sequentially),
-      _hypergraph(),
-      _sequential_flow_cutter(_hypergraph, 1, fc_ctx.piercing.deterministic),
-      _parallel_flow_cutter(_hypergraph, 1, fc_ctx.piercing.deterministic),
+      _sequential_flow_cutter(_hypergraph, Random::get_seed(), fc_ctx.piercing.deterministic),
+      _parallel_flow_cutter(_hypergraph, Random::get_seed(), fc_ctx.piercing.deterministic),
       _delta_p_graph(&p_graph),
       _delta_gain_cache(gain_cache, _delta_p_graph) {
-=======
-HyperFlowCutter::HyperFlowCutter(const PartitionContext &p_ctx, const FlowCutterContext &fc_ctx)
-    : _p_ctx(p_ctx),
-      _fc_ctx(fc_ctx),
-      _sequential_flow_cutter(_hypergraph, Random::get_seed(), fc_ctx.piercing.deterministic),
-      _parallel_flow_cutter(_hypergraph, Random::get_seed(), fc_ctx.piercing.deterministic) {
->>>>>>> ef63cb38
   _sequential_flow_cutter.timer.active = false;
   _sequential_flow_cutter.find_most_balanced = false;
   _sequential_flow_cutter.forceSequential(true);
@@ -41,8 +30,6 @@
   _parallel_flow_cutter.find_most_balanced = false;
   _parallel_flow_cutter.forceSequential(false);
   _parallel_flow_cutter.setBulkPiercing(fc_ctx.piercing.bulk_piercing);
-<<<<<<< HEAD
-  _parallel_flow_cutter.find_most_balanced = false;
 
   if (_fc_ctx.rebalancer.enabled) {
     if (_fc_ctx.rebalancer.dynamic_rebalancer) {
@@ -57,8 +44,6 @@
       );
     }
   }
-=======
->>>>>>> ef63cb38
 }
 
 HyperFlowCutter::Result HyperFlowCutter::compute_cut(
@@ -66,11 +51,6 @@
 ) {
   SCOPED_TIMER("Run WHFC");
 
-<<<<<<< HEAD
-  construct_hypergraph(flow_network);
-  return run_hyper_flow_cutter(border_region, flow_network);
-}
-=======
   run_sequentially = run_sequentially || (flow_network.graph.n() + flow_network.graph.m()) <
                                              _fc_ctx.small_flow_network_threshold;
 
@@ -80,7 +60,6 @@
   } else {
     run_flow_cutter(_parallel_flow_cutter, border_region, flow_network);
   }
->>>>>>> ef63cb38
 
   if (time_limit_exceeded()) {
     return Result::time_limit();
@@ -120,24 +99,12 @@
 ) {
   SCOPED_TIMER("Run HyperFlowCutter");
 
-<<<<<<< HEAD
-  const NodeWeight total_weight = flow_network.block1_weight + flow_network.block2_weight;
   const NodeWeight max_source_side_weight = _p_ctx.max_block_weight(border_region.block1());
   const NodeWeight max_sink_side_weight = _p_ctx.max_block_weight(border_region.block2());
-=======
-  const NodeWeight max_block1_weight = _p_ctx.max_block_weight(border_region.block1());
-  const NodeWeight max_block2_weight = _p_ctx.max_block_weight(border_region.block2());
   const NodeWeight total_weight = flow_network.block1_weight + flow_network.block2_weight;
->>>>>>> ef63cb38
 
   DBG << "Starting refinement for block pair " << border_region.block1() << " and "
       << border_region.block2() << " with an initial cut of " << flow_network.cut_value;
-
-<<<<<<< HEAD
-  _gain = 0;
-  _improve_balance = false;
-  _time_limit_exceeded = false;
-  _moves.clear();
 
   if (_fc_ctx.rebalancer.enabled) {
     _delta_p_graph.clear();
@@ -147,11 +114,9 @@
 
   bool found_improved_cut = false;
   EdgeWeight prev_rebalancing_gain = kInvalidEdgeWeight;
-  const auto on_cut = [&](const auto &cutter_state) {
-=======
+
   auto &cutter_state = flow_cutter.cs;
   const auto on_cut = [&] {
->>>>>>> ef63cb38
     const EdgeWeight cut_value = cutter_state.flow_algo.flow_value;
     DBG << "Found a cut for block pair " << border_region.block1() << " and "
         << border_region.block2() << " with value " << cut_value;
@@ -259,15 +224,8 @@
     return true;
   };
 
-<<<<<<< HEAD
-  const auto on_result = [&](const bool success, const auto &cutter_state) {
-    const EdgeWeight cut_value = cutter_state.flow_algo.flow_value;
-    DBG << "Found a cut for block pair " << border_region.block1() << " and "
-        << border_region.block2() << " with value " << cut_value;
-=======
-  flow_cutter.cs.setMaxBlockWeight(0, std::max(flow_network.block1_weight, max_block1_weight));
-  flow_cutter.cs.setMaxBlockWeight(1, std::max(flow_network.block2_weight, max_block2_weight));
->>>>>>> ef63cb38
+  flow_cutter.cs.setMaxBlockWeight(0, std::max(flow_network.block1_weight, max_source_side_weight));
+  flow_cutter.cs.setMaxBlockWeight(1, std::max(flow_network.block2_weight, max_sink_side_weight));
 
   flow_cutter.reset();
   flow_cutter.setFlowBound(flow_network.cut_value);
@@ -285,8 +243,9 @@
   DBG << "Found a cut for block pair " << border_region.block1() << " and "
       << border_region.block2() << " with value " << cut_value;
 
-<<<<<<< HEAD
+  if (success) {
     const EdgeWeight flow_cutter_gain = flow_network.cut_value - cut_value;
+
     if (flow_cutter_gain > _gain) {
       _gain = flow_cutter_gain;
       _improve_balance =
@@ -295,53 +254,11 @@
 
       compute_moves(border_region, flow_network, cutter_state);
     }
-  };
-
-  const auto run_flow_cutter = [&](auto &flow_cutter) {
-    flow_cutter.cs.setMaxBlockWeight(
-        0, std::max(flow_network.block1_weight, max_source_side_weight)
-    );
-    flow_cutter.cs.setMaxBlockWeight(1, std::max(flow_network.block2_weight, max_sink_side_weight));
-
-    flow_cutter.reset();
-    flow_cutter.setFlowBound(flow_network.cut_value);
-
-    if (_fc_ctx.piercing.determine_distance_from_cut) {
-      compute_distances(border_region, flow_network, flow_cutter.cs.border_nodes.distance);
-      flow_cutter.cs.border_nodes.updateMaxDistance();
-    }
-
-    const bool success = flow_cutter.enumerateCutsUntilBalancedOrFlowBoundExceeded(
-        whfc::Node(flow_network.source), whfc::Node(flow_network.sink), on_cut
-    );
-    on_result(success, flow_cutter.cs);
-  };
-
-  if (_run_sequentially) {
-    run_flow_cutter(_sequential_flow_cutter);
-  } else {
-    run_flow_cutter(_parallel_flow_cutter);
-  }
-
-  if (_time_limit_exceeded) {
-    return Result::TimeLimitExceeded();
-  }
-
-  return Result(_gain, _improve_balance, _moves);
-=======
-  if (success) {
-    _gain = flow_network.cut_value - cut_value;
-    _improve_balance =
-        std::max<NodeWeight>(cutter_state.source_weight, cutter_state.target_weight) <
-        std::max(flow_network.block1_weight, flow_network.block2_weight);
-
-    compute_moves(border_region, flow_network, cutter_state);
   } else if (cut_value > flow_network.cut_value) {
     DBG << "Cut is worse than the initial cut (" << flow_network.cut_value << "); "
         << "aborting refinement for block pair " << border_region.block1() << " and "
         << border_region.block2();
   }
->>>>>>> ef63cb38
 }
 
 void HyperFlowCutter::compute_distances(
@@ -421,7 +338,6 @@
   }
 }
 
-<<<<<<< HEAD
 template <typename CutterState>
 void HyperFlowCutter::rebalance(
     const bool source_side_cut,
@@ -499,14 +415,14 @@
   }
 
   _flow_rebalancer->revert_moves();
-=======
+}
+
 void HyperFlowCutter::free() {
   _bfs_marker.free();
   _bfs_runner.free();
 
   _moves.clear();
   _moves.shrink_to_fit();
->>>>>>> ef63cb38
 }
 
 } // namespace kaminpar::shm
