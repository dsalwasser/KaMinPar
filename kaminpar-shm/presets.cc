/*******************************************************************************
 * Configuration presets for KaMinPar.
 *
 * @file:   presets.cc
 * @author: Daniel Seemaier
 * @date:   13.03.2023
 ******************************************************************************/
#include "kaminpar-shm/presets.h"

#include <stdexcept>
#include <string>
#include <unordered_set>

#include "kaminpar-shm/context.h"

namespace kaminpar::shm {
Context create_context_by_preset_name(const std::string &name) {
  if (name == "default") {
    return create_default_context();
  } else if (name == "fast") {
    return create_fast_context();
  } else if (name == "strong" || name == "fm") {
    return create_strong_context();
  }

  if (name == "largek") {
    return create_largek_context();
  } else if (name == "fast-largek") {
    return create_fast_largek_context();
  } else if (name == "strong-largek") {
    return create_strong_largek_context();
  }

  if (name == "memory") {
    return create_memory_context();
  } else if (name == "strong-memory") {
    return create_strong_memory_context();
  }

  if (name == "jet") {
    return create_jet_context(1);
  } else if (name == "4xjet") {
    return create_jet_context(4);
  } else if (name == "noref") {
    return create_noref_context();
  }

  throw std::runtime_error("invalid preset name");
}

std::unordered_set<std::string> get_preset_names() {
  return {
      "default",
      "fast",
      "strong",
      "largek",
      "fast-largek",
      "strong-largek",
      "memory",
      "strong-memory",
      "jet",
      "4xjet",
      "noref",
      "fm",
  };
}

Context create_default_context() {
  return {
      .compression =
          {
              .enabled = false,
          },
      .node_ordering = NodeOrdering::DEGREE_BUCKETS,
      .edge_ordering = EdgeOrdering::NATURAL,
      .partitioning =
          {
              .mode = PartitioningMode::DEEP,
              .deep_initial_partitioning_mode = InitialPartitioningMode::ASYNCHRONOUS_PARALLEL,
              .deep_initial_partitioning_load = 1.0,
              .min_consecutive_seq_bipartitioning_levels = 1,
              .use_lazy_subgraph_memory = false,
          },
      .partition =
          {
              // Context -> Partition
              .epsilon = 0.03,
              .k = kInvalidBlockID /* must be set */,
          },
      .coarsening =
          {
              // Context -> Coarsening
              .algorithm = CoarseningAlgorithm::CLUSTERING,
              .clustering =
                  {
                      // Context -> Coarsening -> Clustering
                      .algorithm = ClusteringAlgorithm::LABEL_PROPAGATION,
                      .lp =
                          {
                              // Context -> Coarsening -> Clustering -> Label Propagation
                              .num_iterations = 5,
                              .large_degree_threshold = 1000000,
                              .max_num_neighbors = 200000,
                              .tie_breaking_strategy = TieBreakingStrategy::UNIFORM,
                              .cluster_weights_structure = ClusterWeightsStructure::VEC,
                              .impl = LabelPropagationImplementation::TWO_PHASE,
                              .second_phase_selection_strategy =
                                  SecondPhaseSelectionStrategy::FULL_RATING_MAP,
                              .second_phase_aggregation_strategy =
                                  SecondPhaseAggregationStrategy::BUFFERED,
                              .relabel_before_second_phase = false,
                              .two_hop_strategy = TwoHopStrategy::MATCH_THREADWISE,
                              .two_hop_threshold = 0.5,
                              .isolated_nodes_strategy =
                                  IsolatedNodesClusteringStrategy::MATCH_DURING_TWO_HOP,
                          },
                      .cluster_weight_limit = ClusterWeightLimit::EPSILON_BLOCK_WEIGHT,
                      .cluster_weight_multiplier = 1.0,
                      .max_mem_free_coarsening_level = 0,
                  },
              .contraction =
                  {
                      // Context -> Coarsening -> Contraction
                      .mode = ContractionMode::BUFFERED,
                      .implementation = ContractionImplementation::SINGLE_PHASE,
                      .edge_buffer_fill_fraction = 1,
                  },
              .contraction_limit = 2000,
              .convergence_threshold = 0.05,
          },
      .initial_partitioning =
          {
              .coarsening =
                  {
                      .contraction_limit = 20,
                      .convergence_threshold = 0.05,
                      .large_degree_threshold = 1000000,
                      .cluster_weight_limit = ClusterWeightLimit::BLOCK_WEIGHT,
                      .cluster_weight_multiplier = 1.0 / 12.0,
                  },
              .pool =
                  {
                      .refinement =
                          {
                              .disabled = false,
                              .stopping_rule = FMStoppingRule::SIMPLE,
                              .num_fruitless_moves = 100,
                              .alpha = 1.0,
                              .num_iterations = 5,
                              .improvement_abortion_threshold = 0.0001,
                          },
                      .repetition_multiplier = 1.0,
                      .min_num_repetitions = 10,
                      .min_num_non_adaptive_repetitions = 5,
                      .max_num_repetitions = 50,
                      .num_seed_iterations = 1,
                      .use_adaptive_bipartitioner_selection = true,
                      .enable_bfs_bipartitioner = true,
                      .enable_ggg_bipartitioner = true,
                      .enable_random_bipartitioner = true,
                  },
              .refinement =
                  {
                      .disabled = false,
                      .stopping_rule = FMStoppingRule::SIMPLE,
                      .num_fruitless_moves = 100,
                      .alpha = 1.0,
                      .num_iterations = 5,
                      .improvement_abortion_threshold = 0.0001,
                  },
              .refine_pool_partition = false,
          },
      .refinement =
          {
              // Context -> Refinement
              .algorithms =
                  {
                      RefinementAlgorithm::GREEDY_BALANCER,
                      RefinementAlgorithm::LEGACY_LABEL_PROPAGATION,
                  },
              .lp =
                  {
                      // Context -> Refinement -> Label Propagation
                      .num_iterations = 5,
                      .large_degree_threshold = 1000000,
                      .max_num_neighbors = std::numeric_limits<NodeID>::max(),
                      .impl = LabelPropagationImplementation::SINGLE_PHASE,
                      .tie_breaking_strategy = TieBreakingStrategy::UNIFORM,
                      .second_phase_selection_strategy =
                          SecondPhaseSelectionStrategy::FULL_RATING_MAP,
                      .second_phase_aggregation_strategy = SecondPhaseAggregationStrategy::BUFFERED,
                  },
              .kway_fm =
                  {
                      .num_seed_nodes = 10,
                      .alpha = 1.0,
                      .num_iterations = 10,
                      .unlock_locally_moved_nodes = true,
                      .unlock_seed_nodes = true,
                      .use_exact_abortion_threshold = false,
                      .abortion_threshold = 0.999,
                      .gain_cache_strategy = GainCacheStrategy::COMPACT_HASHING,
                      .constant_high_degree_threshold = 0,
                      .k_based_high_degree_threshold = 1.0,

                      .dbg_compute_batch_stats = false,
                  },
              .balancer = {},
              .jet =
                  {
                      .num_iterations = 0,
                      .num_fruitless_iterations = 12,
                      .fruitless_threshold = 0.999,
                      .num_rounds_on_fine_level = 1,
                      .num_rounds_on_coarse_level = 1,
                      .initial_gain_temp_on_fine_level = 0.25,
                      .final_gain_temp_on_fine_level = 0.25,
                      .initial_gain_temp_on_coarse_level = 0.75,
                      .final_gain_temp_on_coarse_level = 0.75,
                      .balancing_algorithm = RefinementAlgorithm::GREEDY_BALANCER,
                  },
              .mtkahypar =
                  {
                      .config_filename = "",
                      .coarse_config_filename = "",
                      .fine_config_filename = "",
                  },
          },
      .parallel =
          {
              // Context -> Parallel
              .num_threads = 1,
          },
      .debug =
          {
              .graph_name = "",
              .dump_graph_filename = "n%n_m%m_k%k_seed%seed.metis",
              .dump_partition_filename = "n%n_m%m_k%k_seed%seed.part",

              .dump_toplevel_graph = false,
              .dump_toplevel_partition = false,
              .dump_coarsest_graph = false,
              .dump_coarsest_partition = false,
              .dump_graph_hierarchy = false,
              .dump_partition_hierarchy = false,
          },
  };
}

<<<<<<< HEAD
=======
Context create_memory_context() {
  Context ctx = create_default_context();
  ctx.node_ordering = NodeOrdering::EXTERNAL_DEGREE_BUCKETS;
  ctx.compression.enabled = true;
  ctx.partitioning.deep_initial_partitioning_mode = InitialPartitioningMode::SEQUENTIAL;
  ctx.partitioning.use_lazy_subgraph_memory = true;
  ctx.coarsening.clustering.max_mem_free_coarsening_level = 1;
  ctx.coarsening.clustering.lp.impl = LabelPropagationImplementation::TWO_PHASE;
  ctx.coarsening.contraction.mode = ContractionMode::UNBUFFERED;
  ctx.coarsening.contraction.implementation = ContractionImplementation::TWO_PHASE;
  ctx.refinement.kway_fm.gain_cache_strategy = GainCacheStrategy::SPARSE;
  return ctx;
}

>>>>>>> f4a7acba
Context create_fast_context() {
  Context ctx = create_default_context();
  ctx.partitioning.deep_initial_partitioning_load = 0.5;
  ctx.coarsening.clustering.lp.num_iterations = 1;
  ctx.initial_partitioning.pool.min_num_repetitions = 1;
  ctx.initial_partitioning.pool.min_num_non_adaptive_repetitions = 1;
  ctx.initial_partitioning.pool.max_num_repetitions = 1;
  return ctx;
}

Context create_strong_context() {
  Context ctx = create_default_context();

  ctx.refinement.algorithms = {
      RefinementAlgorithm::GREEDY_BALANCER,
      RefinementAlgorithm::LEGACY_LABEL_PROPAGATION,
      RefinementAlgorithm::KWAY_FM,
      RefinementAlgorithm::GREEDY_BALANCER,
  };

  return ctx;
}

Context create_largek_context() {
  Context ctx = create_default_context();

  ctx.initial_partitioning.pool.min_num_repetitions = 4;
  ctx.initial_partitioning.pool.min_num_non_adaptive_repetitions = 2;
  ctx.initial_partitioning.pool.max_num_repetitions = 4;

  return ctx;
}

Context create_fast_largek_context() {
  Context ctx = create_largek_context();

  ctx.initial_partitioning.pool.min_num_repetitions = 2;
  ctx.initial_partitioning.pool.min_num_non_adaptive_repetitions = 1;
  ctx.initial_partitioning.pool.max_num_repetitions = 2;
  ctx.initial_partitioning.pool.enable_bfs_bipartitioner = true;
  ctx.initial_partitioning.pool.enable_ggg_bipartitioner = false;
  ctx.initial_partitioning.pool.enable_random_bipartitioner = true;

  ctx.initial_partitioning.pool.refinement.disabled = true;
  ctx.initial_partitioning.pool.refinement.num_iterations = 1;

  ctx.initial_partitioning.refine_pool_partition = true;

  return ctx;
}

Context create_strong_largek_context() {
  Context ctx = create_largek_context();

  ctx.refinement.algorithms = {
      RefinementAlgorithm::GREEDY_BALANCER,
      RefinementAlgorithm::LEGACY_LABEL_PROPAGATION,
      RefinementAlgorithm::KWAY_FM,
      RefinementAlgorithm::GREEDY_BALANCER,
  };

  ctx.refinement.kway_fm.gain_cache_strategy = GainCacheStrategy::COMPACT_HASHING_LARGE_K;

  return ctx;
}

Context create_memory_context() {
  Context ctx = create_default_context();
  ctx.node_ordering = NodeOrdering::EXTERNAL_DEGREE_BUCKETS;
  ctx.compression.enabled = true;
  ctx.coarsening.clustering.max_mem_free_coarsening_level = 1;
  ctx.coarsening.clustering.lp.impl = LabelPropagationImplementation::TWO_PHASE;
  ctx.coarsening.contraction.mode = ContractionMode::UNBUFFERED;
  ctx.coarsening.contraction.implementation = ContractionImplementation::TWO_PHASE;

  ctx.refinement.algorithms = {
      RefinementAlgorithm::GREEDY_BALANCER,
      RefinementAlgorithm::LABEL_PROPAGATION,
  };

  return ctx;
}

Context create_strong_memory_context() {
  Context ctx = create_memory_context();

  ctx.refinement.algorithms = {
      RefinementAlgorithm::GREEDY_BALANCER,
      RefinementAlgorithm::LABEL_PROPAGATION,
      RefinementAlgorithm::KWAY_FM,
      RefinementAlgorithm::GREEDY_BALANCER,
  };

  return ctx;
}

Context create_jet_context(const int rounds) {
  Context ctx = create_default_context();
  ctx.refinement.algorithms = {
      RefinementAlgorithm::GREEDY_BALANCER,
      RefinementAlgorithm::JET,
  };

  if (rounds > 1) {
    ctx.refinement.jet.num_rounds_on_coarse_level = rounds;
    ctx.refinement.jet.num_rounds_on_fine_level = rounds;
    ctx.refinement.jet.initial_gain_temp_on_coarse_level = 0.75;
    ctx.refinement.jet.initial_gain_temp_on_fine_level = 0.75;
    ctx.refinement.jet.final_gain_temp_on_coarse_level = 0.25;
    ctx.refinement.jet.final_gain_temp_on_fine_level = 0.25;
  }

  return ctx;
}

Context create_noref_context() {
  Context ctx = create_default_context();
  ctx.refinement.algorithms.clear();
  return ctx;
}
} // namespace kaminpar::shm<|MERGE_RESOLUTION|>--- conflicted
+++ resolved
@@ -14,6 +14,7 @@
 #include "kaminpar-shm/context.h"
 
 namespace kaminpar::shm {
+
 Context create_context_by_preset_name(const std::string &name) {
   if (name == "default") {
     return create_default_context();
@@ -247,8 +248,73 @@
   };
 }
 
-<<<<<<< HEAD
-=======
+Context create_fast_context() {
+  Context ctx = create_default_context();
+  ctx.partitioning.deep_initial_partitioning_load = 0.5;
+  ctx.coarsening.clustering.lp.num_iterations = 1;
+  ctx.initial_partitioning.pool.min_num_repetitions = 1;
+  ctx.initial_partitioning.pool.min_num_non_adaptive_repetitions = 1;
+  ctx.initial_partitioning.pool.max_num_repetitions = 1;
+  return ctx;
+}
+
+Context create_strong_context() {
+  Context ctx = create_default_context();
+
+  ctx.refinement.algorithms = {
+      RefinementAlgorithm::GREEDY_BALANCER,
+      RefinementAlgorithm::LEGACY_LABEL_PROPAGATION,
+      RefinementAlgorithm::KWAY_FM,
+      RefinementAlgorithm::GREEDY_BALANCER,
+  };
+
+  return ctx;
+}
+
+Context create_largek_context() {
+  Context ctx = create_default_context();
+
+  ctx.initial_partitioning.pool.min_num_repetitions = 4;
+  ctx.initial_partitioning.pool.min_num_non_adaptive_repetitions = 2;
+  ctx.initial_partitioning.pool.max_num_repetitions = 4;
+
+  return ctx;
+}
+
+Context create_fast_largek_context() {
+  Context ctx = create_largek_context();
+
+  ctx.initial_partitioning.pool.min_num_repetitions = 2;
+  ctx.initial_partitioning.pool.min_num_non_adaptive_repetitions = 1;
+  ctx.initial_partitioning.pool.max_num_repetitions = 2;
+  ctx.initial_partitioning.pool.enable_bfs_bipartitioner = true;
+  ctx.initial_partitioning.pool.enable_ggg_bipartitioner = false;
+  ctx.initial_partitioning.pool.enable_random_bipartitioner = true;
+
+  ctx.initial_partitioning.pool.refinement.disabled = true;
+  ctx.initial_partitioning.pool.refinement.num_iterations = 1;
+
+  ctx.initial_partitioning.refine_pool_partition = true;
+
+  return ctx;
+}
+
+Context create_strong_largek_context() {
+  Context ctx = create_largek_context();
+
+  ctx.refinement.algorithms = {
+      RefinementAlgorithm::GREEDY_BALANCER,
+      RefinementAlgorithm::LEGACY_LABEL_PROPAGATION,
+      RefinementAlgorithm::KWAY_FM,
+      RefinementAlgorithm::GREEDY_BALANCER,
+  };
+
+  ctx.refinement.kway_fm.gain_cache_strategy = GainCacheStrategy::COMPACT_HASHING_LARGE_K;
+
+  return ctx;
+}
+
+
 Context create_memory_context() {
   Context ctx = create_default_context();
   ctx.node_ordering = NodeOrdering::EXTERNAL_DEGREE_BUCKETS;
@@ -260,84 +326,6 @@
   ctx.coarsening.contraction.mode = ContractionMode::UNBUFFERED;
   ctx.coarsening.contraction.implementation = ContractionImplementation::TWO_PHASE;
   ctx.refinement.kway_fm.gain_cache_strategy = GainCacheStrategy::SPARSE;
-  return ctx;
-}
-
->>>>>>> f4a7acba
-Context create_fast_context() {
-  Context ctx = create_default_context();
-  ctx.partitioning.deep_initial_partitioning_load = 0.5;
-  ctx.coarsening.clustering.lp.num_iterations = 1;
-  ctx.initial_partitioning.pool.min_num_repetitions = 1;
-  ctx.initial_partitioning.pool.min_num_non_adaptive_repetitions = 1;
-  ctx.initial_partitioning.pool.max_num_repetitions = 1;
-  return ctx;
-}
-
-Context create_strong_context() {
-  Context ctx = create_default_context();
-
-  ctx.refinement.algorithms = {
-      RefinementAlgorithm::GREEDY_BALANCER,
-      RefinementAlgorithm::LEGACY_LABEL_PROPAGATION,
-      RefinementAlgorithm::KWAY_FM,
-      RefinementAlgorithm::GREEDY_BALANCER,
-  };
-
-  return ctx;
-}
-
-Context create_largek_context() {
-  Context ctx = create_default_context();
-
-  ctx.initial_partitioning.pool.min_num_repetitions = 4;
-  ctx.initial_partitioning.pool.min_num_non_adaptive_repetitions = 2;
-  ctx.initial_partitioning.pool.max_num_repetitions = 4;
-
-  return ctx;
-}
-
-Context create_fast_largek_context() {
-  Context ctx = create_largek_context();
-
-  ctx.initial_partitioning.pool.min_num_repetitions = 2;
-  ctx.initial_partitioning.pool.min_num_non_adaptive_repetitions = 1;
-  ctx.initial_partitioning.pool.max_num_repetitions = 2;
-  ctx.initial_partitioning.pool.enable_bfs_bipartitioner = true;
-  ctx.initial_partitioning.pool.enable_ggg_bipartitioner = false;
-  ctx.initial_partitioning.pool.enable_random_bipartitioner = true;
-
-  ctx.initial_partitioning.pool.refinement.disabled = true;
-  ctx.initial_partitioning.pool.refinement.num_iterations = 1;
-
-  ctx.initial_partitioning.refine_pool_partition = true;
-
-  return ctx;
-}
-
-Context create_strong_largek_context() {
-  Context ctx = create_largek_context();
-
-  ctx.refinement.algorithms = {
-      RefinementAlgorithm::GREEDY_BALANCER,
-      RefinementAlgorithm::LEGACY_LABEL_PROPAGATION,
-      RefinementAlgorithm::KWAY_FM,
-      RefinementAlgorithm::GREEDY_BALANCER,
-  };
-
-  ctx.refinement.kway_fm.gain_cache_strategy = GainCacheStrategy::COMPACT_HASHING_LARGE_K;
-
-  return ctx;
-}
-
-Context create_memory_context() {
-  Context ctx = create_default_context();
-  ctx.node_ordering = NodeOrdering::EXTERNAL_DEGREE_BUCKETS;
-  ctx.compression.enabled = true;
-  ctx.coarsening.clustering.max_mem_free_coarsening_level = 1;
-  ctx.coarsening.clustering.lp.impl = LabelPropagationImplementation::TWO_PHASE;
-  ctx.coarsening.contraction.mode = ContractionMode::UNBUFFERED;
-  ctx.coarsening.contraction.implementation = ContractionImplementation::TWO_PHASE;
 
   ctx.refinement.algorithms = {
       RefinementAlgorithm::GREEDY_BALANCER,
@@ -384,4 +372,5 @@
   ctx.refinement.algorithms.clear();
   return ctx;
 }
+
 } // namespace kaminpar::shm