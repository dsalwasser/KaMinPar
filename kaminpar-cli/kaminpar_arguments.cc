--- conflicted
+++ resolved
@@ -702,16 +702,6 @@
           "instead of the built-in one."
       )
       ->capture_default_str();
-<<<<<<< HEAD
-  twoway_flow
-      ->add_option(
-          "--r-twoway-flow-abort-on-first-cut",
-          ctx.refinement.twoway_flow.flow_cutter.abort_on_first_cut
-      )
-      ->capture_default_str();
-
-=======
->>>>>>> ef63cb38
   twoway_flow
       ->add_option(
           "--r-twoway-flow-small-flow-network-threshold",
@@ -751,79 +741,91 @@
           "sequential discharge in the preflow-push algorithm."
       )
       ->capture_default_str();
-
-  twoway_flow
-      ->add_option(
-<<<<<<< HEAD
-          "--r-twoway-flow-rebalancing", ctx.refinement.twoway_flow.flow_cutter.rebalancer.enabled
-=======
+  twoway_flow
+      ->add_option(
+          "--r-twoway-flow-abort-on-first-cut",
+          ctx.refinement.twoway_flow.flow_cutter.abort_on_first_cut
+      )
+      ->capture_default_str();
+
+  twoway_flow
+      ->add_option(
           "--r-twoway-flow-deterministic-piercing",
           ctx.refinement.twoway_flow.flow_cutter.piercing.deterministic,
           "If set, the nodes are pierced deterministically."
->>>>>>> ef63cb38
-      )
-      ->capture_default_str();
-  twoway_flow
-      ->add_option(
-<<<<<<< HEAD
-          "--r-twoway-flow-dynamic-rebalancer",
-          ctx.refinement.twoway_flow.flow_cutter.rebalancer.dynamic_rebalancer
-=======
+      )
+      ->capture_default_str();
+  twoway_flow
+      ->add_option(
           "--r-twoway-flow-determine-distance-from-cut",
           ctx.refinement.twoway_flow.flow_cutter.piercing.determine_distance_from_cut,
           "If set, the distances from the cut are used during piercing."
->>>>>>> ef63cb38
-      )
-      ->capture_default_str();
-  twoway_flow
-      ->add_option(
-<<<<<<< HEAD
-          "--r-twoway-flow-rebalance-both-cuts",
-          ctx.refinement.twoway_flow.flow_cutter.rebalancer.rebalance_both_cuts
-=======
+      )
+      ->capture_default_str();
+  twoway_flow
+      ->add_option(
           "--r-twoway-flow-fallback-piercing-heuristic",
           ctx.refinement.twoway_flow.flow_cutter.piercing.fallback_heuristic,
           "If set, the fallback heuristic for piercing can be used."
->>>>>>> ef63cb38
-      )
-      ->capture_default_str();
-  twoway_flow
-      ->add_option(
-<<<<<<< HEAD
-          "--r-twoway-flow-abort-on-candidate-cut",
-          ctx.refinement.twoway_flow.flow_cutter.rebalancer.abort_on_candidate_cut
-=======
+      )
+      ->capture_default_str();
+  twoway_flow
+      ->add_option(
           "--r-twoway-flow-bulk-piercing",
           ctx.refinement.twoway_flow.flow_cutter.piercing.bulk_piercing,
           "If set, multiple nodes can be pierced at once to accelerate the flow cutter."
-
->>>>>>> ef63cb38
-      )
-      ->capture_default_str();
-  twoway_flow
-      ->add_option(
-<<<<<<< HEAD
-          "--r-twoway-flow-abort-on-improved-cut",
-          ctx.refinement.twoway_flow.flow_cutter.rebalancer.abort_on_improved_cut
-=======
+      )
+      ->capture_default_str();
+  twoway_flow
+      ->add_option(
           "--r-twoway-flow-bulk-piercing-shrinking-factor",
           ctx.refinement.twoway_flow.flow_cutter.piercing.bulk_piercing_shrinking_factor,
           "Controls how aggressively the number of bulk-pierced nodes is reduced in each round."
->>>>>>> ef63cb38
       )
       ->check(CLI::Range(0.0, 1.0))
       ->capture_default_str();
   twoway_flow
       ->add_option(
-<<<<<<< HEAD
-          "--r-twoway-flow-abort-on-stable-improved-cut",
-          ctx.refinement.twoway_flow.flow_cutter.rebalancer.abort_on_stable_improved_cut
-=======
           "--r-twoway-flow-bulk-piercing-round-threshold",
           ctx.refinement.twoway_flow.flow_cutter.piercing.bulk_piercing_round_threshold,
           "For the first few rounds, only a single node is pierced per round to improve accuracy. "
           "After this threshold, multiple nodes can be pierced in each round."
->>>>>>> ef63cb38
+      )
+      ->capture_default_str();
+
+  twoway_flow
+      ->add_option(
+          "--r-twoway-flow-rebalancing", ctx.refinement.twoway_flow.flow_cutter.rebalancer.enabled
+      )
+      ->capture_default_str();
+  twoway_flow
+      ->add_option(
+          "--r-twoway-flow-dynamic-rebalancer",
+          ctx.refinement.twoway_flow.flow_cutter.rebalancer.dynamic_rebalancer
+      )
+      ->capture_default_str();
+  twoway_flow
+      ->add_option(
+          "--r-twoway-flow-rebalance-both-cuts",
+          ctx.refinement.twoway_flow.flow_cutter.rebalancer.rebalance_both_cuts
+      )
+      ->capture_default_str();
+  twoway_flow
+      ->add_option(
+          "--r-twoway-flow-abort-on-candidate-cut",
+          ctx.refinement.twoway_flow.flow_cutter.rebalancer.abort_on_candidate_cut
+      )
+      ->capture_default_str();
+  twoway_flow
+      ->add_option(
+          "--r-twoway-flow-abort-on-improved-cut",
+          ctx.refinement.twoway_flow.flow_cutter.rebalancer.abort_on_improved_cut
+      )
+      ->capture_default_str();
+  twoway_flow
+      ->add_option(
+          "--r-twoway-flow-abort-on-stable-improved-cut",
+          ctx.refinement.twoway_flow.flow_cutter.rebalancer.abort_on_stable_improved_cut
       )
       ->capture_default_str();
 
