/*******************************************************************************
 * Graph contraction for arbitrary clusterings.
 *
 * In this file, we use the following naming sheme for node and cluster IDs:
 * - {g,l}[c]{node,cluster}
 *    ^ global or local ID
 *         ^ ID in [c]oarse graph or in fine graph
 *            ^ node or cluster ID
 *
 * @file:   global_cluster_contraction.cc
 * @author: Daniel Seemaier
 * @date:   06.02.2023
 * @brief:  Graph contraction for arbitrary clusterings.
 ******************************************************************************/
#include "kaminpar-dist/coarsening/contraction/global_cluster_contraction.h"

#include <tbb/enumerable_thread_specific.h>
#include <tbb/global_control.h>
#include <tbb/parallel_for.h>
#include <tbb/parallel_invoke.h>
#include <tbb/parallel_sort.h>

#include "kaminpar-dist/coarsening/contraction.h"
#include "kaminpar-dist/graphutils/communication.h"
#include "kaminpar-dist/logger.h"

#include "kaminpar-common/datastructures/binary_heap.h"
#include "kaminpar-common/datastructures/rating_map.h"
#include "kaminpar-common/datastructures/scalable_vector.h"
#include "kaminpar-common/datastructures/ts_navigable_linked_list.h"
#include "kaminpar-common/parallel/algorithm.h"
#include "kaminpar-common/parallel/vector_ets.h"
#include "kaminpar-common/timer.h"

namespace kaminpar::dist {

namespace {

SET_STATISTICS_FROM_GLOBAL();
SET_DEBUG(true);

} // namespace

namespace {

// Stores technical mappings necessary to project a partition of the coarse graph to the fine graph.
// Part of the contraction result and should not be used outside the `project_partition()` function.
struct MigratedNodes {
  StaticArray<NodeID> nodes;

  std::vector<int> sendcounts;
  std::vector<int> sdispls;
  std::vector<int> recvcounts;
  std::vector<int> rdispls;
};

class GlobalCoarseGraphImpl : public CoarseGraph {
public:
  GlobalCoarseGraphImpl(
      const DistributedGraph &f_graph,
      DistributedGraph c_graph,
      StaticArray<GlobalNodeID> mapping,
      MigratedNodes migration
  )
      : _f_graph(f_graph),
        _c_graph(std::move(c_graph)),
        _mapping(std::move(mapping)),
        _migration(std::move(migration)) {}

  const DistributedGraph &get() const final {
    return _c_graph;
  }

  DistributedGraph &get() final {
    return _c_graph;
  }

  void project(const StaticArray<BlockID> &c_partition, StaticArray<BlockID> &f_partition) final {
    SCOPED_TIMER("Project partition");
    SCOPED_HEAP_PROFILER("Project partition");

    struct MigratedNodeBlock {
      GlobalNodeID gcnode;
      BlockID block;
    };
    StaticArray<MigratedNodeBlock> migrated_nodes_sendbuf(
        _migration.sdispls.back() + _migration.sendcounts.back()
    );
    StaticArray<MigratedNodeBlock> migrated_nodes_recvbuf(
        _migration.rdispls.back() + _migration.recvcounts.back()
    );

    TIMED_SCOPE("Exchange migrated node blocks") {
      _c_graph.reified([&](const auto &graph) {
        tbb::parallel_for<std::size_t>(0, migrated_nodes_sendbuf.size(), [&](const std::size_t i) {
          const NodeID lcnode = _migration.nodes[i];
          const BlockID block = c_partition[lcnode];
          const GlobalNodeID gcnode = graph.local_to_global_node(lcnode);
          migrated_nodes_sendbuf[i] = {.gcnode = gcnode, .block = block};
        });
      });

      MPI_Alltoallv(
          migrated_nodes_sendbuf.data(),
          _migration.sendcounts.data(),
          _migration.sdispls.data(),
          mpi::type::get<MigratedNodeBlock>(),
          migrated_nodes_recvbuf.data(),
          _migration.recvcounts.data(),
          _migration.rdispls.data(),
          mpi::type::get<MigratedNodeBlock>(),
          _f_graph.communicator()
      );
    };

    TIMED_SCOPE("Building projected partition array") {
      growt::GlobalNodeIDMap<GlobalNodeID> gcnode_to_block(0);
      tbb::enumerable_thread_specific<growt::GlobalNodeIDMap<GlobalNodeID>::handle_type>
          gcnode_to_block_handle_ets([&] { return gcnode_to_block.get_handle(); });
      tbb::parallel_for(
          tbb::blocked_range<std::size_t>(0, migrated_nodes_recvbuf.size()),
          [&](const auto &r) {
            auto &gcnode_to_block_handle = gcnode_to_block_handle_ets.local();
            for (std::size_t i = r.begin(); i != r.end(); ++i) {
              const auto &migrated_node = migrated_nodes_recvbuf[i];
              gcnode_to_block_handle.insert(migrated_node.gcnode + 1, migrated_node.block);
            }
          }
      );

      _c_graph.reified([&](const auto &graph) {
        _f_graph.pfor_all_nodes([&](const NodeID u) {
          const GlobalNodeID gcnode = _mapping[u];
          if (graph.is_owned_global_node(gcnode)) {
            const NodeID lcnode = graph.global_to_local_node(gcnode);
            f_partition[u] = c_partition[lcnode];
          } else {
            auto &gcnode_to_block_handle = gcnode_to_block_handle_ets.local();
            auto it = gcnode_to_block_handle.find(gcnode + 1);
            KASSERT(it != gcnode_to_block_handle.end(), V(gcnode));
            f_partition[u] = (*it).second;
          }
        });
      });
    };

    /*struct GhostNodeLabel {
      NodeID local_node_on_sender;
      BlockID block;
    };

    _f_graph.reified([&](const auto &graph) {
      mpi::graph::sparse_alltoall_interface_to_pe<GhostNodeLabel>(
          graph,
          [&](const NodeID lnode) -> GhostNodeLabel { return {lnode, f_partition[lnode]}; },
          [&](const auto buffer, const PEID pe) {
            tbb::parallel_for<std::size_t>(0, buffer.size(), [&](const std::size_t i) {
              const auto &[sender_lnode, block] = buffer[i];
              const GlobalNodeID gnode = graph.offset_n(pe) + sender_lnode;
              const NodeID lnode = graph.global_to_local_node(gnode);
              f_partition[lnode] = block;
            });
          }
      );
    });*/
  }

private:
  const DistributedGraph &_f_graph;
  DistributedGraph _c_graph;
  StaticArray<GlobalNodeID> _mapping;
  MigratedNodes _migration;
};
} // namespace

namespace {
struct AssignmentShifts {
  StaticArray<GlobalNodeID> overload;
  StaticArray<GlobalNodeID> underload;
};

struct GlobalEdge {
  GlobalNodeID u;
  GlobalNodeID v;
  EdgeWeight weight;
};

struct GlobalNode {
  GlobalNodeID u;
  NodeWeight weight;
};

template <typename T> struct MigrationResult {
  StaticArray<T> elements;

  // Can be re-used for mapping exchange ...
  std::vector<int> sendcounts;
  std::vector<int> sdispls;
  std::vector<int> recvcounts;
  std::vector<int> rdispls;
};

struct NodeMapping {
  GlobalNodeID gcluster;
  GlobalNodeID gcnode;
};

struct MigratedNodesMapping {
  StaticArray<NodeMapping> my_nonlocal_to_gcnode;
  StaticArray<NodeID> their_req_to_lcnode;
};

template <typename Graph>
StaticArray<GlobalNode>
find_nonlocal_nodes(const Graph &graph, const StaticArray<GlobalNodeID> &lnode_to_gcluster) {
  SCOPED_TIMER("Collect nonlocal nodes");
  SCOPED_HEAP_PROFILER("Collect nonlocal nodes");

  RECORD("node_position_buffer") StaticArray<NodeID> node_position_buffer(graph.total_n() + 1);
  node_position_buffer.front() = 0;
  graph.pfor_all_nodes([&](const NodeID lnode) {
    const GlobalNodeID gcluster = lnode_to_gcluster[lnode];
    node_position_buffer[lnode + 1] = !graph.is_owned_global_node(gcluster);
  });
  parallel::prefix_sum(
      node_position_buffer.begin(), node_position_buffer.end(), node_position_buffer.begin()
  );

  RECORD("nonlocal_nodes") StaticArray<GlobalNode> nonlocal_nodes(node_position_buffer.back());
  graph.pfor_all_nodes([&](const NodeID lnode) {
    const GlobalNodeID gcluster = lnode_to_gcluster[lnode];
    if (!graph.is_owned_global_node(gcluster)) {
      if (graph.is_owned_node(lnode)) {
        nonlocal_nodes[node_position_buffer[lnode]] = {
            .u = gcluster,
            .weight = graph.node_weight(lnode),
        };
      } else {
        nonlocal_nodes[node_position_buffer[lnode]] = {
            .u = gcluster,
            .weight = 0,
        };
      }
    }
  });

  return nonlocal_nodes;
}

template <typename Graph>
StaticArray<GlobalEdge>
find_nonlocal_edges(const Graph &graph, const StaticArray<GlobalNodeID> &lnode_to_gcluster) {
  SCOPED_TIMER("Collect nonlocal edges");
  SCOPED_HEAP_PROFILER("Collect nonlocal edges");

  RECORD("edge_position_buffer") StaticArray<NodeID> edge_position_buffer(graph.n() + 1);
  edge_position_buffer.front() = 0;

  graph.pfor_nodes([&](const NodeID lnode_u) {
    const GlobalNodeID gcluster_u = lnode_to_gcluster[lnode_u];

    NodeID nonlocal_neighbors_count = 0;
    if (!graph.is_owned_global_node(gcluster_u)) {
      graph.neighbors(lnode_u, [&](EdgeID, const NodeID lnode_v) {
        const GlobalNodeID gcluster_v = lnode_to_gcluster[lnode_v];
        if (gcluster_u != gcluster_v) {
          ++nonlocal_neighbors_count;
        }
      });
    }

    edge_position_buffer[lnode_u + 1] = nonlocal_neighbors_count;
  });

  parallel::prefix_sum(
      edge_position_buffer.begin(), edge_position_buffer.end(), edge_position_buffer.begin()
  );

  RECORD("nonlocal_edges") StaticArray<GlobalEdge> nonlocal_edges(edge_position_buffer.back());
  graph.pfor_nodes([&](const NodeID lnode_u) {
    const GlobalNodeID gcluster_u = lnode_to_gcluster[lnode_u];

    if (!graph.is_owned_global_node(gcluster_u)) {
      NodeID pos = edge_position_buffer[lnode_u];
      graph.adjacent_nodes(lnode_u, [&](const NodeID lnode_v, const EdgeWeight w) {
        const GlobalNodeID gcluster_v = lnode_to_gcluster[lnode_v];
        if (gcluster_u != gcluster_v) {
          nonlocal_edges[pos] = {
              .u = gcluster_u,
              .v = gcluster_v,
              .weight = w,
          };
          ++pos;
        }
      });
    }
  });

  return nonlocal_edges;
}

void deduplicate_edge_list(StaticArray<GlobalEdge> &edges) {
  SCOPED_TIMER("Deduplicate edge list");
  SCOPED_HEAP_PROFILER("Deduplicate edge list");

  if (edges.empty()) {
    return;
  }

  // Primary sort by edge source = messages are sorted by destination PE
  // Secondary sort by edge target = duplicate edges are consecutive
  START_TIMER("Sort edges");
  tbb::parallel_sort(edges.begin(), edges.end(), [&](const auto &lhs, const auto &rhs) {
    return lhs.u < rhs.u || (lhs.u == rhs.u && lhs.v < rhs.v);
  });
  STOP_TIMER();

  // Mark the first edge in every block of duplicate edges
  START_TIMER("Mark start of parallel edge blocks");
  RECORD("edge_position_buffer") StaticArray<EdgeID> edge_position_buffer(edges.size());
  edge_position_buffer.front() = 0;
  tbb::parallel_for<std::size_t>(1, edges.size(), [&](const std::size_t i) {
    edge_position_buffer[i] = (edges[i].u != edges[i - 1].u || edges[i].v != edges[i - 1].v);
  });
  STOP_TIMER();

  // Prefix sum to get the location of the deduplicated edge
  parallel::prefix_sum(
      edge_position_buffer.begin(), edge_position_buffer.end(), edge_position_buffer.begin()
  );

  // Deduplicate edges in a separate buffer
  START_TIMER("Deduplicate");
  RECORD("tmp_nonlocal_edges")
  StaticArray<GlobalEdge> tmp_nonlocal_edges(edge_position_buffer.back() + 1);
  tbb::parallel_for<std::size_t>(0, edge_position_buffer.back() + 1, [&](const std::size_t i) {
    tmp_nonlocal_edges[i].weight = 0;
  });
  tbb::parallel_for<std::size_t>(0, edges.size(), [&](const std::size_t i) {
    const std::size_t pos = edge_position_buffer[i];
    __atomic_store_n(&(tmp_nonlocal_edges[pos].u), edges[i].u, __ATOMIC_RELAXED);
    __atomic_store_n(&(tmp_nonlocal_edges[pos].v), edges[i].v, __ATOMIC_RELAXED);
    __atomic_fetch_add(&(tmp_nonlocal_edges[pos].weight), edges[i].weight, __ATOMIC_RELAXED);
  });
  std::swap(tmp_nonlocal_edges, edges);
  STOP_TIMER();
}

void sort_node_list(StaticArray<GlobalNode> &nodes) {
  SCOPED_TIMER("Sort nodes");

  tbb::parallel_sort(nodes.begin(), nodes.end(), [&](const GlobalNode &lhs, const GlobalNode &rhs) {
    return lhs.u < rhs.u;
  });
}

template <typename Graph> void update_ghost_node_weights(Graph &graph) {
  SCOPED_TIMER("Update ghost node weights");
  SCOPED_HEAP_PROFILER("Update ghost node weights");

  struct Message {
    NodeID local_node;
    NodeWeight weight;
  };

  mpi::graph::sparse_alltoall_interface_to_pe<Message>(
      graph,
      [&](const NodeID u) -> Message { return {u, graph.node_weight(u)}; },
      [&](const auto buffer, const PEID pe) {
        tbb::parallel_for<std::size_t>(0, buffer.size(), [&](const std::size_t i) {
          const auto &[local_node_on_other_pe, weight] = buffer[i];
          const NodeID local_node =
              graph.global_to_local_node(graph.offset_n(pe) + local_node_on_other_pe);
          graph.set_ghost_node_weight(local_node, weight);
        });
      }
  );
}

template <typename T> StaticArray<T> build_distribution(const T count, MPI_Comm comm) {
  SCOPED_TIMER("Build node distribution");
  SCOPED_HEAP_PROFILER("Build node distribution");

  const PEID size = mpi::get_comm_size(comm);
  RECORD("distribution") StaticArray<T> distribution(size + 1);
  MPI_Allgather(
      &count,
      1,
      mpi::type::get<NodeID>(),
      distribution.data(),
      1,
      mpi::type::get<GlobalNodeID>(),
      comm
  );
  std::exclusive_scan(
      distribution.begin(), distribution.end(), distribution.begin(), static_cast<T>(0)
  );
  return distribution;
}

template <typename T> double compute_distribution_imbalance(const StaticArray<T> &distribution) {
  T max = 0;
  for (std::size_t i = 0; i + 1 < distribution.size(); ++i) {
    max = std::max(max, distribution[i + 1] - distribution[i]);
  }
  return 1.0 * max / (1.0 * distribution.back() / (distribution.size() - 1));
}

template <typename Graph>
StaticArray<NodeID> build_lcluster_to_lcnode_mapping(
    const Graph &graph,
    const StaticArray<GlobalNodeID> &lnode_to_gcluster,
    const StaticArray<GlobalNode> &local_nodes
) {
  SCOPED_TIMER("Build lcluster_to_lcnode");
  SCOPED_HEAP_PROFILER("Build local cluster to local node mapping");

  RECORD("lcluster_to_lcnode") StaticArray<NodeID> lcluster_to_lcnode(graph.n());
  graph.pfor_nodes([&](const NodeID u) { lcluster_to_lcnode[u] = 0; });
  tbb::parallel_invoke(
      [&] {
        graph.pfor_nodes([&](const NodeID lnode) {
          const GlobalNodeID gcluster = lnode_to_gcluster[lnode];
          if (graph.is_owned_global_node(gcluster)) {
            const NodeID lcluster = static_cast<NodeID>(gcluster - graph.offset_n());
            __atomic_store_n(&lcluster_to_lcnode[lcluster], 1, __ATOMIC_RELAXED);
          }
        });
      },
      [&] {
        tbb::parallel_for<std::size_t>(0, local_nodes.size(), [&](const std::size_t i) {
          const GlobalNodeID gcluster = local_nodes[i].u;
          KASSERT(graph.is_owned_global_node(gcluster));
          const NodeID lcluster = static_cast<NodeID>(gcluster - graph.offset_n());
          __atomic_store_n(&lcluster_to_lcnode[lcluster], 1, __ATOMIC_RELAXED);
        });
      }
  );
  parallel::prefix_sum(
      lcluster_to_lcnode.begin(), lcluster_to_lcnode.end(), lcluster_to_lcnode.begin()
  );
  tbb::parallel_for<std::size_t>(0, lcluster_to_lcnode.size(), [&](const std::size_t i) {
    lcluster_to_lcnode[i] -= 1;
  });

  return lcluster_to_lcnode;
}

void localize_global_edge_list(
    StaticArray<GlobalEdge> &edges,
    const GlobalNodeID offset,
    const StaticArray<NodeID> &lnode_to_lcnode
) {
  tbb::parallel_for<std::size_t>(0, edges.size(), [&](const std::size_t i) {
    const NodeID lcluster = static_cast<NodeID>(edges[i].u - offset);
    edges[i].u -= offset; //= lnode_to_lcnode[lcluster];
  });
}

template <typename Graph>
std::pair<StaticArray<NodeID>, StaticArray<NodeID>> build_node_buckets(
    const Graph &graph,
    const StaticArray<NodeID> &lcluster_to_lcnode,
    const GlobalNodeID c_n,
    const StaticArray<GlobalEdge> &local_edges,
    const StaticArray<GlobalNodeID> &lnode_to_gcluster
) {
  SCOPED_TIMER("Bucket sort nodes by clusters");
  SCOPED_HEAP_PROFILER("Bucket sort nodes by clusters");

  RECORD("buckets_position_buffer") StaticArray<NodeID> buckets_position_buffer(c_n + 1);
  tbb::parallel_for<NodeID>(0, c_n + 1, [&](const NodeID lcnode) {
    buckets_position_buffer[lcnode] = 0;
  });

  tbb::parallel_invoke(
      [&] {
        graph.pfor_nodes([&](const NodeID lnode) {
          const GlobalNodeID gcluster = lnode_to_gcluster[lnode];
          if (graph.is_owned_global_node(gcluster)) {
            const NodeID lcluster = static_cast<NodeID>(gcluster - graph.offset_n());
            const NodeID lcnode = lcluster_to_lcnode[lcluster];
            KASSERT(lcnode < buckets_position_buffer.size());
            __atomic_fetch_add(&buckets_position_buffer[lcnode], 1, __ATOMIC_RELAXED);
          }
        });
      },
      [&] {
        tbb::parallel_for<std::size_t>(0, local_edges.size(), [&](const std::size_t i) {
          if (i == 0 || local_edges[i].u != local_edges[i - 1].u) {
            __atomic_fetch_add(&buckets_position_buffer[local_edges[i].u], 1, __ATOMIC_RELAXED);
          }
        });
      }
  );

  parallel::prefix_sum(
      buckets_position_buffer.begin(),
      buckets_position_buffer.end(),
      buckets_position_buffer.begin()
  );

  RECORD("buckets")
  StaticArray<NodeID> buckets(buckets_position_buffer.empty() ? 0 : buckets_position_buffer.back());
  tbb::parallel_invoke(
      [&] {
        graph.pfor_nodes([&](const NodeID lnode) {
          const GlobalNodeID gcluster = lnode_to_gcluster[lnode];
          if (graph.is_owned_global_node(gcluster)) {
            const NodeID lcluster = static_cast<NodeID>(gcluster - graph.offset_n());
            const NodeID lcnode = lcluster_to_lcnode[lcluster];
            const std::size_t pos =
                __atomic_fetch_sub(&buckets_position_buffer[lcnode], 1, __ATOMIC_RELAXED);
            buckets[pos - 1] = lnode;
          }
        });
      },
      [&] {
        tbb::parallel_for<std::size_t>(0, local_edges.size(), [&](const std::size_t i) {
          if (i == 0 || local_edges[i].u != local_edges[i - 1].u) {
            const NodeID lcnode = local_edges[i].u;
            const std::size_t pos =
                __atomic_fetch_sub(&buckets_position_buffer[lcnode], 1, __ATOMIC_RELAXED);
            buckets[pos - 1] = graph.n() + i;
          }
        });
      }
  );

  return {std::move(buckets_position_buffer), std::move(buckets)};
}

template <typename Element, typename NumElementsForPEContainer>
MigrationResult<Element> migrate_elements(
    const NumElementsForPEContainer &num_elements_for_pe,
    const StaticArray<Element> &elements,
    MPI_Comm comm
) {
  SCOPED_HEAP_PROFILER("Migrate elements");

  const PEID size = mpi::get_comm_size(comm);

  std::vector<int> sendcounts(size);
  std::vector<int> sdispls(size);
  std::vector<int> recvcounts(size);
  std::vector<int> rdispls(size);

  std::copy(num_elements_for_pe.begin(), num_elements_for_pe.end(), sendcounts.begin());
  std::exclusive_scan(sendcounts.begin(), sendcounts.end(), sdispls.begin(), 0);
  MPI_Alltoall(sendcounts.data(), 1, MPI_INT, recvcounts.data(), 1, MPI_INT, comm);
  std::exclusive_scan(recvcounts.begin(), recvcounts.end(), rdispls.begin(), 0);

  RECORD("recvbuf") StaticArray<Element> recvbuf(rdispls.back() + recvcounts.back());
  MPI_Alltoallv(
      elements.data(),
      sendcounts.data(),
      sdispls.data(),
      mpi::type::get<Element>(),
      recvbuf.data(),
      recvcounts.data(),
      rdispls.data(),
      mpi::type::get<Element>(),
      comm
  );

  return {
      .elements = std::move(recvbuf),
      .sendcounts = std::move(sendcounts),
      .sdispls = std::move(sdispls),
      .recvcounts = std::move(recvcounts),
      .rdispls = std::move(rdispls)
  };
}

template <typename Graph>
MigrationResult<GlobalNode>
migrate_nodes(const Graph &graph, const StaticArray<GlobalNode> &nonlocal_nodes) {
  SCOPED_TIMER("Exchange nonlocal nodes");
  SCOPED_HEAP_PROFILER("Exchange nonlocal nodes");

  const PEID size = mpi::get_comm_size(graph.communicator());

  START_TIMER("Count messages");
  parallel::vector_ets<NodeID> num_nodes_for_pe_ets(size);
  tbb::parallel_for<std::size_t>(0, nonlocal_nodes.size(), [&](const std::size_t i) {
    auto &num_nodes_for_pe = num_nodes_for_pe_ets.local();
    const PEID pe = graph.find_owner_of_global_node(nonlocal_nodes[i].u);
    ++num_nodes_for_pe[pe];
  });
  auto num_nodes_for_pe = num_nodes_for_pe_ets.combine(std::plus{});
  STOP_TIMER();

  SCOPED_TIMER("Exchange messages");
  return migrate_elements<GlobalNode>(num_nodes_for_pe, nonlocal_nodes, graph.communicator());
}

template <typename Graph>
MigrationResult<GlobalEdge> migrate_edges(
    const Graph &graph,
    const StaticArray<GlobalEdge> &nonlocal_edges,
    const StaticArray<GlobalNodeID> &c_node_distribution
) {
  SCOPED_TIMER("Exchange nonlocal edges");
  SCOPED_HEAP_PROFILER("Exchange nonlocal edges");

  const PEID size = mpi::get_comm_size(graph.communicator());

  START_TIMER("Count messages");
  parallel::vector_ets<EdgeID> num_edges_for_pe_ets(size);
  tbb::parallel_for(
      tbb::blocked_range<std::size_t>(0, nonlocal_edges.size()),
      [&](const auto &r) {
        auto &num_edges_for_pe = num_edges_for_pe_ets.local();
        PEID current_pe = 0;
        for (std::size_t i = r.begin(); i != r.end(); ++i) {
          const GlobalNodeID u = nonlocal_edges[i].u;
          while (u >= c_node_distribution[current_pe + 1]) {
            ++current_pe;
          }
          ++num_edges_for_pe[current_pe];
        }
      },
      tbb::static_partitioner{}
  );
  auto num_edges_for_pe = num_edges_for_pe_ets.combine(std::plus{});
  STOP_TIMER();

  SCOPED_TIMER("Exchange messages");
  return migrate_elements<GlobalEdge>(num_edges_for_pe, nonlocal_edges, graph.communicator());
}

template <typename Graph>
MigratedNodesMapping exchange_migrated_nodes_mapping(
    const Graph &graph,
    const StaticArray<GlobalNode> &nonlocal_nodes,
    const MigrationResult<GlobalNode> &local_nodes,
    const StaticArray<NodeID> &lcluster_to_lcnode,
    const StaticArray<GlobalNodeID> &c_node_distribution
) {
  SCOPED_TIMER("Exchange node mapping for migrated nodes");
  SCOPED_HEAP_PROFILER("Exchange node mapping for migrated nodes");

  const PEID rank = mpi::get_comm_rank(graph.communicator());

  RECORD("their_nonlocal_to_gcnode")
  StaticArray<NodeMapping> their_nonlocal_to_gcnode(local_nodes.elements.size());
  RECORD("their_req_to_lcnode")
  StaticArray<NodeID> their_req_to_lcnode(their_nonlocal_to_gcnode.size());

  tbb::parallel_for<std::size_t>(0, local_nodes.elements.size(), [&](const std::size_t i) {
    const GlobalNodeID gcluster = local_nodes.elements[i].u;
    const NodeID lcluster = static_cast<NodeID>(gcluster - graph.offset_n());
    const NodeID lcnode = lcluster_to_lcnode[lcluster];

    their_nonlocal_to_gcnode[i] = {
        .gcluster = gcluster,
        .gcnode = lcnode + c_node_distribution[rank],
    };
    their_req_to_lcnode[i] = lcnode;
  });

  RECORD("my_nonlocal_to_gcnode")
  StaticArray<NodeMapping> my_nonlocal_to_gcnode(nonlocal_nodes.size());
  MPI_Alltoallv(
      their_nonlocal_to_gcnode.data(),
      local_nodes.recvcounts.data(),
      local_nodes.rdispls.data(),
      mpi::type::get<NodeMapping>(),
      my_nonlocal_to_gcnode.data(),
      local_nodes.sendcounts.data(),
      local_nodes.sdispls.data(),
      mpi::type::get<NodeMapping>(),
      graph.communicator()
  );

  return {std::move(my_nonlocal_to_gcnode), std::move(their_req_to_lcnode)};
}

template <typename T>
StaticArray<T> create_perfect_distribution_from_global_count(const T global_count, MPI_Comm comm) {
  const auto size = mpi::get_comm_size(comm);

  StaticArray<T> distribution(size + 1);
  for (PEID pe = 0; pe < size; ++pe) {
    distribution[pe + 1] = math::compute_local_range<T>(global_count, size, pe).second;
  }

  return distribution;
}

template <bool migrate_prefix>
std::pair<NodeID, PEID> remap_gcnode(
    const GlobalNodeID gcnode,
    const PEID current_owner,
    const StaticArray<GlobalNodeID> &current_cnode_distribution,
    const StaticArray<GlobalNodeID> &pe_overload,
    const StaticArray<GlobalNodeID> &pe_underload
) {
  const auto lcnode = static_cast<NodeID>(gcnode - current_cnode_distribution[current_owner]);

  const auto old_current_owner_overload =
      static_cast<NodeID>(pe_overload[current_owner + 1] - pe_overload[current_owner]);
  const auto old_current_owner_count = static_cast<NodeID>(
      current_cnode_distribution[current_owner + 1] - current_cnode_distribution[current_owner]
  );
  const auto new_current_owner_count = old_current_owner_count - old_current_owner_overload;

  if constexpr (migrate_prefix) {
    // Remap the first few nodes to other PEs

    if (lcnode >= old_current_owner_overload) {
      return {lcnode - old_current_owner_overload, current_owner};
    } else {
      const GlobalNodeID position = pe_overload[current_owner] + lcnode;
      const PEID new_owner =
          static_cast<PEID>(math::find_in_distribution<GlobalNodeID>(position, pe_underload));
      const auto old_new_owner_count = static_cast<NodeID>(
          current_cnode_distribution[new_owner + 1] - current_cnode_distribution[new_owner]
      );
      const auto new_lcnode =
          static_cast<NodeID>(old_new_owner_count + position - pe_underload[new_owner]);
      return {new_lcnode, new_owner};
    }
  } else {
    // Remap the last few nodes to other PEs

    if (lcnode < new_current_owner_count) {
      return {lcnode, current_owner};
    } else {
      const GlobalNodeID position = pe_overload[current_owner] + lcnode - new_current_owner_count;
      const PEID new_owner =
          static_cast<PEID>(math::find_in_distribution<GlobalNodeID>(position, pe_underload));
      const auto old_new_owner_count = static_cast<NodeID>(
          current_cnode_distribution[new_owner + 1] - current_cnode_distribution[new_owner]
      );
      const auto new_lcnode =
          static_cast<NodeID>(old_new_owner_count + position - pe_underload[new_owner]);
      return {new_lcnode, new_owner};
    }
  }
}

AssignmentShifts compute_assignment_shifts(
    const StaticArray<GlobalNodeID> &current_node_distribution,
    const StaticArray<GlobalNodeID> &current_cnode_distribution,
    const double max_cnode_imbalance
) {
  const PEID size = static_cast<PEID>(current_cnode_distribution.size() - 1);
  const GlobalNodeID c_n = current_cnode_distribution.back();

  struct PELoad {
    PEID pe;
    GlobalNodeID count;
  };

  ScalableVector<PELoad> pe_load(size);
  StaticArray<GlobalNodeID> pe_overload(size + 1);
  StaticArray<GlobalNodeID> pe_underload(size + 1);

  pe_overload.front() = 0;
  pe_underload.front() = 0;

  const auto avg_cnode_count = static_cast<NodeID>(c_n / size);
  const auto max_cnode_count = static_cast<NodeID>(max_cnode_imbalance * avg_cnode_count);

  // Determine overloaded PEs
  tbb::parallel_for<PEID>(0, size, [&](const PEID pe) {
    const auto cnode_count =
        static_cast<NodeID>(current_cnode_distribution[pe + 1] - current_cnode_distribution[pe]);
    pe_overload[pe + 1] = (cnode_count > max_cnode_count) ? cnode_count - max_cnode_count : 0;
    pe_load[pe] = {pe, cnode_count};
  });
  parallel::prefix_sum(pe_overload.begin(), pe_overload.end(), pe_overload.begin());
  const GlobalNodeID total_overload = pe_overload.back();

  // Sort PEs by load
  tbb::parallel_sort(pe_load.begin(), pe_load.end(), [&](const auto &lhs, const auto &rhs) {
    return lhs.count < rhs.count;
  });

  // Determine new load of underloaded PEs
  GlobalNodeID current_overload = total_overload;
  GlobalNodeID min_load = 0;
  PEID plus_ones = 0;
  PEID num_pes = 0;
  BinaryMinHeap<GlobalNodeID> maxes(size);

  for (PEID pe = 0; pe + 1 < size; ++pe) {
    const PEID actual_pe = pe_load[pe].pe;
    const GlobalNodeID pe_max =
        current_node_distribution[actual_pe + 1] - current_node_distribution[actual_pe];
    maxes.push(pe, pe_max); // id is never used
    ++num_pes;

    const GlobalNodeID prev_inc_from = pe_load[pe].count;
    GlobalNodeID inc_from = pe_load[pe].count;
    const GlobalNodeID inc_to = pe_load[pe + 1].count;

    while (!maxes.empty() && inc_to > maxes.peek_key()) {
      GlobalNodeID inc_to_prime = maxes.peek_key();
      GlobalNodeID delta = inc_to_prime - inc_from;
      maxes.pop();

      if (current_overload > num_pes * delta) {
        current_overload -= num_pes * delta;
        inc_from = inc_to_prime;
        --num_pes;
      } else {
        break;
      }
    }

    GlobalNodeID delta = inc_to - inc_from;

    if (current_overload > num_pes * delta) {
      current_overload -= num_pes * delta;
    } else {
      min_load = pe_load[pe].count + (inc_from - prev_inc_from) + current_overload / num_pes;
      plus_ones = current_overload % num_pes;
      current_overload = 0;
      break;
    }
  }

  if (current_overload > 0) {
    // Balancing clusters is not possible due to the constraint that no PE may gain more nodes
    // vertices than it has fine nodes (this is not an inherent constraint, but the remaining
    // coarsening codes requires is)
    // Hacky max_cnode_imbalance increase: @todo compute actual minimum achievable cnode imbalance
    // ...
    const double new_max_cnode_imbalance =
        1.01 * (max_cnode_count + current_overload) / avg_cnode_count;
    LOG_WARNING << "Cannot achieve maximum cnode imbalance: this should only ever happen in rare "
                   "edge cases; increasing maximum cnode imbalance constraint from "
                << max_cnode_imbalance << " to " << new_max_cnode_imbalance;
    return compute_assignment_shifts(
        current_node_distribution, current_cnode_distribution, new_max_cnode_imbalance
    );
  }

  // Determine underloaded PEs
  PEID nth_underloaded = 0;
  for (PEID pe = 0; pe < size; ++pe) {
    const auto cnode_count =
        static_cast<NodeID>(current_cnode_distribution[pe + 1] - current_cnode_distribution[pe]);

    if (cnode_count <= min_load) {
      const auto node_count =
          static_cast<NodeID>(current_node_distribution[pe + 1] - current_node_distribution[pe]);

      pe_underload[pe + 1] = std::min<NodeID>(min_load - cnode_count, node_count - cnode_count);
      if (nth_underloaded < plus_ones && pe_underload[pe + 1] < node_count - cnode_count) {
        ++pe_underload[pe + 1];
        ++nth_underloaded;
      }
    } else {
      pe_underload[pe + 1] = 0;
    }
  };
  parallel::prefix_sum(pe_underload.begin(), pe_underload.end(), pe_underload.begin());

  // If everything is correct, the total overload should match the total
  // underload
  KASSERT(
      [&] {
        if (pe_underload.back() != pe_overload.back()) {
          LOG_WARNING << V(pe_underload) << V(pe_overload) << V(total_overload)
                      << V(avg_cnode_count) << V(max_cnode_count) << V(min_load)
                      << V(current_node_distribution) << V(current_cnode_distribution);
          return false;
        }
        return true;
      }(),
      "",
      assert::light
  );

  return {
      .overload = std::move(pe_overload),
      .underload = std::move(pe_underload),
  };
}

template <typename Graph>
void rebalance_cluster_placement(
    const Graph &graph,
    const StaticArray<GlobalNodeID> &current_cnode_distribution,
    const StaticArray<NodeID> &lcluster_to_lcnode,
    const StaticArray<NodeMapping> &nonlocal_gcluster_to_gcnode,
    StaticArray<GlobalNodeID> &lnode_to_gcluster,
    const double max_cnode_imbalance,
    const double migrate_cnode_prefix
) {
  SCOPED_TIMER("Rebalance cluster assignment");
  SCOPED_HEAP_PROFILER("Rebalance cluster assignment");

  const auto shifts = compute_assignment_shifts(
      graph.node_distribution(), current_cnode_distribution, max_cnode_imbalance
  );

  // Now remap the cluster IDs such that we respect pe_overload and pe_overload
  growt::GlobalNodeIDMap<GlobalNodeID> nonlocal_gcluster_to_gcnode_map(
      nonlocal_gcluster_to_gcnode.size()
  );
  tbb::enumerable_thread_specific<growt::GlobalNodeIDMap<GlobalNodeID>::handle_type>
      nonlocal_gcluster_to_gcnode_handle_ets([&] {
        return nonlocal_gcluster_to_gcnode_map.get_handle();
      });

  tbb::parallel_for(
      tbb::blocked_range<std::size_t>(0, nonlocal_gcluster_to_gcnode.size()),
      [&](const auto &r) {
        auto &handle = nonlocal_gcluster_to_gcnode_handle_ets.local();
        for (std::size_t i = r.begin(); i != r.end(); ++i) {
          const auto &[gcluster, gcnode] = nonlocal_gcluster_to_gcnode[i];
          handle.insert(gcluster + 1, gcnode);
        }
      }
  );

  const PEID size = mpi::get_comm_size(graph.communicator());
  const PEID rank = mpi::get_comm_rank(graph.communicator());

  graph.pfor_nodes_range([&](const auto &r) {
    auto &handle = nonlocal_gcluster_to_gcnode_handle_ets.local();

    for (NodeID lnode = r.begin(); lnode != r.end(); ++lnode) {
      const GlobalNodeID old_gcluster = lnode_to_gcluster[lnode];

      GlobalNodeID old_gcnode = 0;
      PEID old_owner = 0;
      if (graph.is_owned_global_node(old_gcluster)) {
        const NodeID old_lcluster = static_cast<NodeID>(old_gcluster - graph.offset_n());
        old_gcnode = lcluster_to_lcnode[old_lcluster] + current_cnode_distribution[rank];
        old_owner = rank;
      } else {
        auto it = handle.find(old_gcluster + 1);
        KASSERT(it != handle.end());
        old_gcnode = (*it).second;
        old_owner = graph.find_owner_of_global_node(old_gcluster);
      }

      const auto [new_lcnode, new_owner] = [&] {
        if (migrate_cnode_prefix) {
          return remap_gcnode<true>(
              old_gcnode, old_owner, current_cnode_distribution, shifts.overload, shifts.underload
          );
        } else {
          return remap_gcnode<false>(
              old_gcnode, old_owner, current_cnode_distribution, shifts.overload, shifts.underload
          );
        }
      }();
      KASSERT(new_owner < size);

      lnode_to_gcluster[lnode] = graph.offset_n(new_owner) + new_lcnode;

      // We have to ensure that coarse node IDs assigned to this PE are still within the range of
      // the fine node IDs assigned to this PEs, otherwise many implicit assertions that follow
      // are violated
      KASSERT(lnode_to_gcluster[lnode] >= graph.offset_n(new_owner));
      KASSERT(lnode_to_gcluster[lnode] < graph.offset_n(new_owner + 1));
    }
  });

  // Synchronize the new labels of ghost nodes
  struct Message {
    NodeID lnode;
    GlobalNodeID gcluster;
  };
  mpi::graph::sparse_alltoall_interface_to_pe<Message>(
      graph,
      [&](const NodeID lnode) -> Message { return {lnode, lnode_to_gcluster[lnode]}; },
      [&](const auto buffer, const PEID pe) {
        tbb::parallel_for<std::size_t>(0, buffer.size(), [&](const std::size_t i) {
          const auto &[their_lnode, new_gcluster] = buffer[i];

          const NodeID lnode = graph.global_to_local_node(graph.offset_n(pe) + their_lnode);
          lnode_to_gcluster[lnode] = new_gcluster;
        });
      }
  );
}
} // namespace

namespace debug {

bool validate_clustering(
    const DistributedGraph &graph, const StaticArray<GlobalNodeID> &lnode_to_gcluster
) {
  for (const NodeID lnode : graph.all_nodes()) {
    const GlobalNodeID gcluster = lnode_to_gcluster[lnode];
    if (gcluster > graph.global_n()) {
      LOG_WARNING << "Invalid clustering for local node " << lnode << ": " << gcluster
                  << "; aborting";
      return false;
    }
  }

  struct Message {
    NodeID lnode;
    GlobalNodeID gcluster;
  };

  std::atomic<std::uint8_t> failed = false;
  mpi::graph::sparse_alltoall_interface_to_pe<Message>(
      graph,
      [&](const NodeID u) -> Message { return {.lnode = u, .gcluster = lnode_to_gcluster[u]}; },
      [&](const auto &recv_buffer, const PEID pe) {
        tbb::parallel_for<std::size_t>(0, recv_buffer.size(), [&](const std::size_t i) {
          if (failed) {
            return;
          }

          const auto [their_lnode, gcluster] = recv_buffer[i];
          const auto gnode = static_cast<GlobalNodeID>(graph.offset_n(pe) + their_lnode);
          const NodeID lnode = graph.global_to_local_node(gnode);
          if (lnode_to_gcluster[lnode] != gcluster) {
            LOG_WARNING << "Inconsistent cluster for local node " << lnode
                        << " (ghost node, global node ID " << gnode
                        << "): " << "the node is owned by PE " << pe
                        << ", which assigned the node to cluster " << gcluster
                        << ", but our ghost node is assigned to cluster "
                        << lnode_to_gcluster[lnode] << "; aborting";
            failed = 1;
          }
        });
      }
  );
  return failed == 0;
}

} // namespace debug

template <typename Graph>
std::unique_ptr<CoarseGraph> contract_clustering(
    const DistributedGraph &fine_graph,
    const Graph &graph,
    StaticArray<GlobalNodeID> &lnode_to_gcluster,
    const double max_cnode_imbalance = std::numeric_limits<double>::max(),
    const bool migrate_cnode_prefix = false,
    const bool force_perfect_cnode_balance = true
) {
  TIMER_BARRIER(graph.communicator());
  START_TIMER("Contract clustering");
  SCOPED_HEAP_PROFILER("Contract clustering");

  KASSERT(
      debug::validate_clustering(fine_graph, lnode_to_gcluster),
      "input clustering is invalid",
      assert::heavy
  );

  const PEID size = mpi::get_comm_size(graph.communicator());
  const PEID rank = mpi::get_comm_rank(graph.communicator());

  // Collect nodes and edges that must be migrated to another PE:
  // - nodes that are assigned to non-local clusters
  // - edges whose source is a node in a non-local cluster
  // Also includes ghost nodes
  auto nonlocal_nodes = find_nonlocal_nodes(graph, lnode_to_gcluster);

  IF_STATS {
    const auto total_num_nonlocal_nodes =
        mpi::allreduce<GlobalNodeID>(nonlocal_nodes.size(), MPI_SUM, graph.communicator());
    STATS << "Total number of nonlocal nodes (including ghost nodes): " << total_num_nonlocal_nodes;
  }

  // Migrate those nodes and edges
  sort_node_list(nonlocal_nodes);
  auto migration_result_nodes = migrate_nodes(graph, nonlocal_nodes);
  auto &local_nodes = migration_result_nodes.elements;

  // Map non-empty clusters belonging to this PE to a consecutive range of
  // coarse node IDs:
  // ```
  // lnode_to_lcnode[local node ID] = local coarse node ID
  // ```
  auto lcluster_to_lcnode = build_lcluster_to_lcnode_mapping(graph, lnode_to_gcluster, local_nodes);

  // Make cluster IDs start at 0
  NodeID c_n = lcluster_to_lcnode.empty() ? 0 : lcluster_to_lcnode.back() + 1;
  auto c_node_distribution = build_distribution<GlobalNodeID>(c_n, graph.communicator());
  DBG << "Coarse node distribution: [" << c_node_distribution << "]";

  // To construct the mapping[] array, we need to know the mapping of nodes that
  // we migrated to another PE to coarse node IDs: exchange these mappings here
  auto mapping_exchange_result = exchange_migrated_nodes_mapping(
      graph, nonlocal_nodes, migration_result_nodes, lcluster_to_lcnode, c_node_distribution
  );

  // Mapping from local nodes that belong to non-local clusters to coarse nodes:
  // -> .gcluster -- global cluster that belongs to another PE (but we have at least
  //     one node in this cluster)
  // -> .gcnode -- the corresponding coarse node (global ID)
  auto &my_nonlocal_to_gcnode = mapping_exchange_result.my_nonlocal_to_gcnode;

  // Mapping from node migration messages that we received (i.e., messages that
  // other PEs send us since they own nodes that belong to some cluster owned by
  // our PE) to the corresponding coarse node (local ID)
  // We don't need this information during contraction, but can use it to send the block assignment
  // of coarse nodes to other PEs during uncoarsening
  auto &their_req_to_lcnode = mapping_exchange_result.their_req_to_lcnode;

  // @TODO deduplicate this from rebalance_cluster_placement()
  // @TODO note: could deduplicate the node list before allocation
  growt::GlobalNodeIDMap<GlobalNodeID> nonlocal_gcluster_to_gcnode_map(my_nonlocal_to_gcnode.size()
  );
  tbb::enumerable_thread_specific<growt::GlobalNodeIDMap<GlobalNodeID>::handle_type>
      nonlocal_gcluster_to_gcnode_handle_ets([&] {
        return nonlocal_gcluster_to_gcnode_map.get_handle();
      });

  tbb::parallel_for(
      tbb::blocked_range<std::size_t>(0, my_nonlocal_to_gcnode.size()),
      [&](const auto &r) {
        auto &handle = nonlocal_gcluster_to_gcnode_handle_ets.local();
        for (std::size_t i = r.begin(); i != r.end(); ++i) {
          const auto &[gcluster, gcnode] = my_nonlocal_to_gcnode[i];
          handle.insert(gcluster + 1, gcnode);
        }
      }
  );
  // @TODO end

  // If the "natural" assignment of coarse nodes to PEs has too much imbalance,
  // we remap the cluster IDs to achieve perfect coarse node balance
  if (const double cnode_imbalance = compute_distribution_imbalance(c_node_distribution);
      cnode_imbalance > max_cnode_imbalance) {
    DBG << "Natural cluster assignment exceeds maximum coarse node imbalance: " << cnode_imbalance
        << " > " << max_cnode_imbalance << " --> rebalancing cluster assignment";

    const double max_imbalance = force_perfect_cnode_balance ? 1.0 : max_cnode_imbalance;
    rebalance_cluster_placement(
        graph,
        c_node_distribution,
        lcluster_to_lcnode,
        my_nonlocal_to_gcnode,
        lnode_to_gcluster,
        max_imbalance,
        migrate_cnode_prefix
    );

    STOP_TIMER(); // Contract clustering timer

    // In some edge cases, rebalance_cluster_placement() might fail to balance the clusters to
    // max_imbalance (this is because the subgraph of a PE cannot grow in size during coarsening).
    // Thus, we accept any imbalance for the "rebalanced try" to avoid an infinite loop.
    // @todo can this actually happen?
    return contract_clustering(fine_graph, graph, lnode_to_gcluster);
  }

  auto nonlocal_edges = find_nonlocal_edges(graph, lnode_to_gcluster);

  IF_STATS {
    const auto total_num_nonlocal_edges =
        mpi::allreduce<GlobalEdgeID>(nonlocal_edges.size(), MPI_SUM, graph.communicator());
    const auto max_num_nonlocal_edges =
        mpi::allreduce<GlobalEdgeID>(nonlocal_edges.size(), MPI_MAX, graph.communicator());
    STATS << "Total number of nonlocal edges before deduplication: " << total_num_nonlocal_edges
          << "; max: " << max_num_nonlocal_edges
          << "; imbalance: " << max_num_nonlocal_edges / (1.0 * total_num_nonlocal_edges / size);
  }

  deduplicate_edge_list(nonlocal_edges);

  IF_STATS {
    const auto total_num_nonlocal_edges =
        mpi::allreduce<GlobalEdgeID>(nonlocal_edges.size(), MPI_SUM, graph.communicator());
    const auto max_num_nonlocal_edges =
        mpi::allreduce<GlobalEdgeID>(nonlocal_edges.size(), MPI_MAX, graph.communicator());
    STATS << "Total number of nonlocal edges after deduplication: " << total_num_nonlocal_edges
          << "; max: " << max_num_nonlocal_edges
          << "; imbalance: " << max_num_nonlocal_edges / (1.0 * total_num_nonlocal_edges / size);
  }

  // find_nonlocal_edges() returns the edges with their gcluster IDs
  // Since we already have all the necessary mappings, we can remap these IDs to gcnode IDs
  tbb::parallel_for(tbb::blocked_range<std::size_t>(0, nonlocal_edges.size()), [&](const auto &r) {
    auto &handle = nonlocal_gcluster_to_gcnode_handle_ets.local();

    for (std::size_t i = r.begin(); i != r.end(); ++i) {
      auto &[u, v, weight] = nonlocal_edges[i];

<<<<<<< HEAD
      // gcluster_u is guaranteed to be a cluster assigned to this PE
      {
        auto it = handle.find(u + 1);
        KASSERT(it != handle.end());
        u = (*it).second;
=======
  tbb::parallel_invoke(
      [&] {
        graph.pfor_nodes([&](const NodeID u) {
          const GlobalNodeID gcluster_u = lnode_to_gcluster[u];
          if (!graph.is_owned_global_node(gcluster_u)) {
            return;
          }

          graph.neighbors(u, [&](EdgeID, const NodeID v) {
            const GlobalNodeID gcluster_v = lnode_to_gcluster[v];
            if (!graph.is_owned_global_node(gcluster_v)) {
              request_nonlocal_mapping(gcluster_v);
            }
          });
        });
      },
      [&] {
        tbb::parallel_for<std::size_t>(0, local_edges.size(), [&](const std::size_t i) {
          const GlobalNodeID gcluster_v = local_edges[i].v;
          if (!graph.is_owned_global_node(gcluster_v)) {
            request_nonlocal_mapping(gcluster_v);
          }
        });
>>>>>>> 64aae3a3
      }

      // gcluster_v might be on this PE or any other one
      if (graph.is_owned_global_node(v)) {
        const NodeID lcluster_v = static_cast<NodeID>(v - graph.offset_n());
        const NodeID lcnode_v = lcluster_to_lcnode[lcluster_v];
        v = c_node_distribution[rank] + lcnode_v;
      } else {
        auto it = handle.find(v + 1);
        KASSERT(it != handle.end());
        v = (*it).second;
      }
    }
  });

  auto migration_result_edges = migrate_edges(graph, nonlocal_edges, c_node_distribution);
  auto &local_edges = migration_result_edges.elements;

  // Sort again since we got edges from multiple PEs
  START_TIMER("Sort migrated local edges");
  tbb::parallel_sort(local_edges.begin(), local_edges.end(), [&](const auto &lhs, const auto &rhs) {
    return lhs.u < rhs.u;
  });
  STOP_TIMER();

  // Build a mapping array from fine nodes to coarse nodes
  RECORD("lnode_to_gcnode") StaticArray<GlobalNodeID> lnode_to_gcnode(graph.total_n());
  graph.pfor_all_nodes([&](const NodeID u) {
    const GlobalNodeID cluster = lnode_to_gcluster[u];
    auto &handle = nonlocal_gcluster_to_gcnode_handle_ets.local();

    if (graph.is_owned_global_node(cluster)) {
      lnode_to_gcnode[u] =
          lcluster_to_lcnode[cluster - graph.offset_n()] + c_node_distribution[rank];
    } else {
      auto it = handle.find(cluster + 1);
      KASSERT(it != handle.end());
      lnode_to_gcnode[u] = (*it).second;
    }

    KASSERT(lnode_to_gcnode[u] < c_node_distribution.back());
  });

  //
  // Sort local nodes by their cluster ID
  //
  localize_global_edge_list(local_edges, c_node_distribution[rank], lcluster_to_lcnode);

  auto bucket_sort_result =
      build_node_buckets(graph, lcluster_to_lcnode, c_n, local_edges, lnode_to_gcluster);
  auto &buckets_position_buffer = bucket_sort_result.first;
  auto &buckets = bucket_sort_result.second;

  graph::GhostNodeMapper ghost_node_mapper(rank, c_node_distribution);
  tbb::parallel_invoke(
      [&] {
        graph.pfor_nodes([&](const NodeID lu) {
          const GlobalNodeID gcluster_u = lnode_to_gcluster[lu];

          if (!graph.is_owned_global_node(gcluster_u)) {
            return;
          }

          graph.adjacent_nodes(lu, [&](const NodeID lv) {
            const GlobalNodeID gcluster_v = lnode_to_gcluster[lv];

            if (!graph.is_owned_global_node(gcluster_v)) {
              auto &handle = nonlocal_gcluster_to_gcnode_handle_ets.local();
              auto it = handle.find(gcluster_v + 1);
              KASSERT(it != handle.end());
              const NodeID gcnode = (*it).second;
              ghost_node_mapper.new_ghost_node(gcnode);
            }
          });
        });
      },
      [&] {
        tbb::parallel_for<std::size_t>(0, local_edges.size(), [&](const std::size_t i) {
          const GlobalNodeID gcnode = local_edges[i].v;
          if (gcnode < c_node_distribution[rank] || gcnode >= c_node_distribution[rank + 1]) {
            ghost_node_mapper.new_ghost_node(gcnode);
          }
        });
      }
  );

  auto result = ghost_node_mapper.finalize();
  auto &c_global_to_ghost = result.global_to_ghost;
  auto &c_ghost_to_global = result.ghost_to_global;
  auto &c_ghost_owner = result.ghost_owner;
  const GlobalNodeID c_ghost_n = c_ghost_to_global.size();

  //
  // Construct the coarse edges
  //
  START_TIMER("Allocation");
  START_HEAP_PROFILER("Coarse node allocation");
  RECORD("c_nodes") StaticArray<EdgeID> c_nodes(c_n + 1);
  RECORD("c_node_weights") StaticArray<NodeWeight> c_node_weights(c_n + c_ghost_n);
  STOP_HEAP_PROFILER();
  STOP_TIMER();

  tbb::enumerable_thread_specific<RatingMap<EdgeWeight, NodeID>> collector_ets([&] {
    return RatingMap<EdgeWeight, NodeID>(c_n + c_ghost_n);
  });

  struct LocalEdge {
    NodeID node;
    EdgeWeight weight;
  };

  NavigableLinkedList<NodeID, LocalEdge, ScalableVector> edge_buffer_ets;

  START_TIMER("Construct edges");
  START_HEAP_PROFILER("Construct edges");
  tbb::parallel_for(tbb::blocked_range<NodeID>(0, c_n), [&](const auto &r) {
    auto &collector = collector_ets.local();
    auto &edge_buffer = edge_buffer_ets.local();

    for (NodeID lcu = r.begin(); lcu != r.end(); ++lcu) {
      edge_buffer.mark(lcu);

      const std::size_t first_pos = buckets_position_buffer[lcu];
      const std::size_t last_pos = buckets_position_buffer[lcu + 1];

      auto collect_edges = [&](auto &map) {
        NodeWeight c_u_weight = 0;

        for (std::size_t i = first_pos; i < last_pos; ++i) {
          const NodeID u = buckets[i];

          auto handle_edge_to_gcnode = [&](const EdgeWeight weight, const GlobalNodeID gcnode) {
            if (gcnode >= c_node_distribution[rank] && gcnode < c_node_distribution[rank + 1]) {
              const auto lcnode = gcnode - c_node_distribution[rank];
              if (lcnode != lcu) {
                map[lcnode] += weight;
              }
            } else {
              auto lcnode_it = c_global_to_ghost.find(gcnode + 1);
              KASSERT(lcnode_it != c_global_to_ghost.end());
              const NodeID lcnode = (*lcnode_it).second;

              if (lcnode != lcu) {
                map[lcnode] += weight;
              }
            }
          };

          if (u < graph.n()) {
            c_u_weight += graph.node_weight(u);
            graph.adjacent_nodes(u, [&](const NodeID v, const EdgeWeight w) {
              handle_edge_to_gcnode(w, lnode_to_gcnode[v]);
            });
          } else {
            // Fix node weight later
            for (std::size_t index = u - graph.n();
                 index < local_edges.size() && local_edges[index].u == lcu;
                 ++index) {
              handle_edge_to_gcnode(local_edges[index].weight, local_edges[index].v);
            }
          }
        }

        c_node_weights[lcu] = c_u_weight;
        c_nodes[lcu + 1] = map.size();

        for (const auto [c_v, weight] : map.entries()) {
          edge_buffer.push_back({c_v, weight});
        }
        map.clear();
      };

      EdgeID upper_bound_degree = 0;
      for (std::size_t i = first_pos; i < last_pos; ++i) {
        const NodeID u = buckets[i];
        if (u < graph.n()) {
          upper_bound_degree += graph.degree(u);
        } else {
          for (std::size_t index = u - graph.n();
               index < local_edges.size() && local_edges[index].u == lcu;
               ++index) {
            ++upper_bound_degree;
          }
        }
      }
      upper_bound_degree = static_cast<EdgeID>(
          std::min<GlobalNodeID>(c_n + c_ghost_n, static_cast<GlobalNodeID>(upper_bound_degree))
      );
      collector.execute(upper_bound_degree, collect_edges);
    }
  });

  parallel::prefix_sum(c_nodes.begin(), c_nodes.end(), c_nodes.begin());
  STOP_HEAP_PROFILER();
  STOP_TIMER();

  START_TIMER("Integrate node weights of migrated nodes");
  tbb::parallel_for<std::size_t>(0, local_nodes.size(), [&](const std::size_t i) {
    const NodeID c_u = lcluster_to_lcnode[local_nodes[i].u - graph.offset_n()];
    __atomic_fetch_add(&c_node_weights[c_u], local_nodes[i].weight, __ATOMIC_RELAXED);
  });
  STOP_TIMER();

  // Build edge distribution
  const EdgeID c_m = c_nodes.back();
  auto c_edge_distribution = build_distribution<GlobalEdgeID>(c_m, graph.communicator());
  DBG << "Coarse edge distribution: [" << c_edge_distribution << "]";

  START_TIMER("Allocation");
  START_HEAP_PROFILER("Coarse edges allocation");
  RECORD("c_edges") StaticArray<NodeID> c_edges(c_m);
  RECORD("c_edge_weights") StaticArray<EdgeWeight> c_edge_weights(c_m);
  STOP_HEAP_PROFILER();
  STOP_TIMER();

  // Finally, build coarse graph
  START_TIMER("Construct coarse graph");
  START_HEAP_PROFILER("Finalize coarse graph");
  auto all_buffered_nodes =
      ts_navigable_list::combine<NodeID, LocalEdge, ScalableVector, ScalableVector>(edge_buffer_ets
      );

  tbb::parallel_for<NodeID>(0, c_n, [&](const NodeID i) {
    const auto &marker = all_buffered_nodes[i];
    const auto *list = marker.local_list;
    const NodeID c_u = marker.key;

    const EdgeID c_u_degree = c_nodes[c_u + 1] - c_nodes[c_u];
    const EdgeID first_target_index = c_nodes[c_u];
    const EdgeID first_source_index = marker.position;

    for (std::size_t j = 0; j < c_u_degree; ++j) {
      const auto to = first_target_index + j;
      const auto [c_v, weight] = list->get(first_source_index + j);
      c_edges[to] = c_v;
      c_edge_weights[to] = weight;
    }
  });

  DistributedCSRGraph coarse_csr_graph(
      std::move(c_node_distribution),
      std::move(c_edge_distribution),
      std::move(c_nodes),
      std::move(c_edges),
      std::move(c_node_weights),
      std::move(c_edge_weights),
      std::move(c_ghost_owner),
      std::move(c_ghost_to_global),
      std::move(c_global_to_ghost),
      false,
      graph.communicator()
  );
  STOP_HEAP_PROFILER();
  STOP_TIMER();

  update_ghost_node_weights(coarse_csr_graph);

  STOP_TIMER(); // Contract clustering timer

  return std::make_unique<GlobalCoarseGraphImpl>(
      fine_graph,
      DistributedGraph(std::make_unique<DistributedCSRGraph>(std::move(coarse_csr_graph))),
      std::move(lnode_to_gcnode),
      MigratedNodes{
          .nodes = std::move(their_req_to_lcnode),
          .sendcounts = std::move(migration_result_nodes.recvcounts),
          .sdispls = std::move(migration_result_nodes.rdispls),
          .recvcounts = std::move(migration_result_nodes.sendcounts),
          .rdispls = std::move(migration_result_nodes.sdispls),
      }
  );
}

std::unique_ptr<CoarseGraph> contract_clustering(
    const DistributedGraph &graph,
    StaticArray<GlobalNodeID> &clustering,
    const CoarseningContext &c_ctx
) {
  return contract_clustering(
      graph,
      clustering,
      c_ctx.max_cnode_imbalance,
      c_ctx.migrate_cnode_prefix,
      c_ctx.force_perfect_cnode_balance
  );
}

std::unique_ptr<CoarseGraph> contract_clustering(
    const DistributedGraph &graph,
    StaticArray<GlobalNodeID> &clustering,
    double max_cnode_imbalance,
    bool migrate_cnode_prefix,
    bool force_perfect_cnode_balance
) {
  return graph.reified(
      [&](const DistributedCSRGraph &csr_graph) {
        return contract_clustering(
            graph,
            csr_graph,
            clustering,
            max_cnode_imbalance,
            migrate_cnode_prefix,
            force_perfect_cnode_balance
        );
      },
      [&](const DistributedCompressedGraph &compressed_graph) {
        return contract_clustering(
            graph,
            compressed_graph,
            clustering,
            max_cnode_imbalance,
            migrate_cnode_prefix,
            force_perfect_cnode_balance
        );
      }
  );
}

} // namespace kaminpar::dist<|MERGE_RESOLUTION|>--- conflicted
+++ resolved
@@ -1182,37 +1182,11 @@
     for (std::size_t i = r.begin(); i != r.end(); ++i) {
       auto &[u, v, weight] = nonlocal_edges[i];
 
-<<<<<<< HEAD
       // gcluster_u is guaranteed to be a cluster assigned to this PE
       {
         auto it = handle.find(u + 1);
         KASSERT(it != handle.end());
         u = (*it).second;
-=======
-  tbb::parallel_invoke(
-      [&] {
-        graph.pfor_nodes([&](const NodeID u) {
-          const GlobalNodeID gcluster_u = lnode_to_gcluster[u];
-          if (!graph.is_owned_global_node(gcluster_u)) {
-            return;
-          }
-
-          graph.neighbors(u, [&](EdgeID, const NodeID v) {
-            const GlobalNodeID gcluster_v = lnode_to_gcluster[v];
-            if (!graph.is_owned_global_node(gcluster_v)) {
-              request_nonlocal_mapping(gcluster_v);
-            }
-          });
-        });
-      },
-      [&] {
-        tbb::parallel_for<std::size_t>(0, local_edges.size(), [&](const std::size_t i) {
-          const GlobalNodeID gcluster_v = local_edges[i].v;
-          if (!graph.is_owned_global_node(gcluster_v)) {
-            request_nonlocal_mapping(gcluster_v);
-          }
-        });
->>>>>>> 64aae3a3
       }
 
       // gcluster_v might be on this PE or any other one
@@ -1278,7 +1252,6 @@
 
           graph.adjacent_nodes(lu, [&](const NodeID lv) {
             const GlobalNodeID gcluster_v = lnode_to_gcluster[lv];
-
             if (!graph.is_owned_global_node(gcluster_v)) {
               auto &handle = nonlocal_gcluster_to_gcnode_handle_ets.local();
               auto it = handle.find(gcluster_v + 1);
