[build-system]
requires = [
  "scikit-build-core>=0.10",
  "cython",
  "cython-cmake",
  "networkit==11.1.post1",
]
build-backend = "scikit_build_core.build"

[project]
<<<<<<< HEAD
name = "kaminpar_networkit_danielsalwasser"
version = "3.1.0"
=======
name = "kaminpar_networkit"
version = "3.4.0"
>>>>>>> e67b96a9
description = "NetworKit bindings for KaMinPar"
dependencies = ["networkit==11.1.post1"]
requires-python = ">=3.9"
readme = "README.md"
authors = [{ name = "Daniel Seemaier", email = "daniel.seemaier@kit.edu" }]
maintainers = [
  { name = "Daniel Salwasser", email = "daniel.salwasser@outlook.com" },
]
keywords = ["NetworKit", "KaMinPar", "Graph Partitioning"]
classifiers = [
  "Development Status :: 5 - Production/Stable",
  "Topic :: Scientific/Engineering",
  "Topic :: Software Development :: Libraries",
  "Topic :: Software Development :: Libraries :: Python Modules",
  "Intended Audience :: Developers",
  "Intended Audience :: Science/Research",
  "Programming Language :: Python :: 3 :: Only",
  "Programming Language :: Python :: 3.10",
  "Programming Language :: Python :: 3.11",
  "Programming Language :: Python :: 3.12",
  "Programming Language :: Python :: 3.13",
  "Programming Language :: Cython",
  "Programming Language :: C++",
  "Operating System :: POSIX :: Linux",
  "Operating System :: MacOS",
  "License :: OSI Approved :: MIT License",
]

[project.urls]
Repository = "https://github.com/KaHIP/KaMinPar.git"
Issues = "https://github.com/KaHIP/KaMinPar/issues"

[dependency-groups]
build = ["cibuildwheel"]
test = ["pytest"]
lint = ["ruff", "mypy"]

[tool.scikit-build]
minimum-version = "build-system.requires"
build-dir = "build/{wheel_tag}"

[tool.cibuildwheel]
build-verbosity = 1
before-build = """
  yum install -y sparsehash-devel hwloc-devel
"""
test-groups = ["test"]
test-command = """
  mkdir misc
  cp {project}/misc/* misc/
  pytest {package}/tests
"""

[tool.cibuildwheel.linux]
archs = ["x86_64"]
environment = { "CMAKE_ARGS" = "-DKAMINPAR_PYTHON_INSTALL_TBB=On" }
environment-pass = ["CMAKE_ARGS", "SKBUILD_CMAKE_DEFINE"]
repair-wheel-command = """
  pip install networkit==11.1.post1
  NETWORKIT_DIR=$(python -c "import networkit, os; print(os.path.dirname(networkit.__file__))")
  export LD_LIBRARY_PATH="/tmp/tbb/:$NETWORKIT_DIR/..:$LD_LIBRARY_PATH"
  auditwheel repair -w {dest_dir} {wheel}
"""

[tool.ruff]
line-length = 100

[tool.ruff.format]
docstring-code-format = true

[tool.ruff.lint]
select = [
  "E",   # pycodestyle
  "F",   # Pyflakes
  "UP",  # pyupgrade
  "B",   # flake8-bugbear
  "SIM", # flake8-simplify
  "I",   # isort
]

[tool.mypy]
warn_return_any = true
disallow_untyped_defs = true<|MERGE_RESOLUTION|>--- conflicted
+++ resolved
@@ -8,13 +8,8 @@
 build-backend = "scikit_build_core.build"
 
 [project]
-<<<<<<< HEAD
 name = "kaminpar_networkit_danielsalwasser"
-version = "3.1.0"
-=======
-name = "kaminpar_networkit"
 version = "3.4.0"
->>>>>>> e67b96a9
 description = "NetworKit bindings for KaMinPar"
 dependencies = ["networkit==11.1.post1"]
 requires-python = ">=3.9"
