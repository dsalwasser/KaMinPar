/*******************************************************************************
 * @file:   timer.h
 *
 * @author: Daniel Seemaier
 * @date:   21.09.21
 * @brief:  Helper class for time measurement.
 ******************************************************************************/
#pragma once

#include "definitions.h"
#include "parallel.h"

#include <chrono>
#include <iostream>
#include <map>
#include <mutex>
<<<<<<< HEAD
=======
#include <unordered_map>
#include <tbb/enumerable_thread_specific.h>
#include <tbb/task_arena.h>

#define TIMER_EXTRACT_SUBGRAPHS "Subgraph extraction"
#define TIMER_COARSENING "Coarsening"
#define TIMER_UNCOARSENING "Uncoarsening"
#define TIMER_PARTITIONING "Partitioning"
#define TIMER_INITIAL_PARTITIONING "Initial partitioning"
#define TIMER_INITIAL_PARTITIONING_SCHEME "Initial partitioning scheme"
#define TIMER_CONTRACT_GRAPH "Contraction"
#define TIMER_UNCONTRACT "Uncontraction"
#define TIMER_IO "IO"
#define TIMER_ALLOCATION "Allocation"
#define TIMER_LABEL_PROPAGATION "Label propagation"
#define TIMER_REFINEMENT "Refinement"
#define TIMER_STATISTICS "Statistics"
#define TIMER_FLAT_RECURSIVE_BISECTION "Flat recursive bisection"
#define TIMER_BIPARTITIONER "Bipartitioner"
#define TIMER_COPY_SUBGRAPH_PARTITIONS "Copy subgraph partitions"
#define TIMER_BALANCER "Balancer"
>>>>>>> 46a03311

#define GLOBAL_TIMER (kaminpar::Timer::global())
#define GLOBAL_TIMER_PTR &(GLOBAL_TIMER)
#define TIMER_DEFAULT kaminpar::timer::Type::DEFAULT
#define TIMER_BENCHMARK kaminpar::timer::Type::BENCHMARK
#define TIMER_FINE kaminpar::timer::Type::FINE

//
// Private helper macros
//
#define SCOPED_TIMER_IMPL2_3(name, description, line, type)                                                            \
  auto __SCOPED_TIMER__##line = (GLOBAL_TIMER.start_scoped_timer(name, description, type))
#define SCOPED_TIMER_IMPL1_3(name, description, line, type) SCOPED_TIMER_IMPL2_3(name, description, line, type)

#define SCOPED_TIMER_IMPL2_2(name, description_or_type, line)                                                          \
  auto __SCOPED_TIMER__##line = (GLOBAL_TIMER.start_scoped_timer(name, description_or_type))
#define SCOPED_TIMER_IMPL1_2(name, description_or_type, line) SCOPED_TIMER_IMPL2_2(name, description_or_type, line)

#ifdef KAMINPAR_ENABLE_TIMERS
#define SCOPED_TIMER_3(name, description, type) SCOPED_TIMER_IMPL1_3(name, description, __LINE__, type)
#define START_TIMER_3(name, description, type) (GLOBAL_TIMER.start_timer(name, description, type))
#define SCOPED_TIMER_2(name, description_or_type) SCOPED_TIMER_IMPL1_2(name, description_or_type, __LINE__)
#define START_TIMER_2(name, description_or_type) (GLOBAL_TIMER.start_timer(name, description_or_type))
#define STOP_TIMER_1(type) (GLOBAL_TIMER.stop_timer(type))
#else // KAMINPAR_ENABLE_TIMERS
#define SCOPED_TIMER_3(name, description, type)
#define START_TIMER_3(name, description, type)
#define SCOPED_TIMER_2(name, description_or_type)
#define START_TIMER_2(name, description_or_type)
#define STOP_TIMER_1(type)
#endif // KAMINPAR_ENABLE_TIMERS

#define SCOPED_TIMER_1(name) SCOPED_TIMER_2(name, TIMER_DEFAULT)
#define START_TIMER_1(name) START_TIMER_2(name, TIMER_DEFAULT)
#define STOP_TIMER_0() STOP_TIMER_1(TIMER_DEFAULT)

#define TIMED_SCOPE_3(name, description, type)                                                                         \
  kaminpar::timer::TimedScope<const std::string &>{GLOBAL_TIMER_PTR, name, description, type} + [&]
#define TIMED_SCOPE_2(name, description_or_type)                                                                       \
  kaminpar::timer::TimedScope<std::conditional_t<std::is_same_v<decltype(description_or_type), kaminpar::timer::Type>, \
                                                 const char *, const std::string &>>{GLOBAL_TIMER_PTR, name,           \
                                                                                     description_or_type} +            \
      [&]
#define TIMED_SCOPE_1(name) TIMED_SCOPE_2(name, TIMER_DEFAULT)

#define VARARG_SELECT_HELPER3(X, Y, Z, W, FUNC, ...) FUNC
#define VARARG_SELECT_HELPER1(X, Y, FUNC, ...) FUNC

//
// Public macro interface
//
#define ENABLE_TIMERS() (GLOBAL_TIMER.enable_all())
#define DISABLE_TIMERS() (GLOBAL_TIMER.disable_all())

#define SCOPED_TIMER(...)                                                                                              \
  VARARG_SELECT_HELPER3(, ##__VA_ARGS__, SCOPED_TIMER_3(__VA_ARGS__), SCOPED_TIMER_2(__VA_ARGS__),                     \
                        SCOPED_TIMER_1(__VA_ARGS__), ignore)
#define START_TIMER(...)                                                                                               \
  VARARG_SELECT_HELPER3(, ##__VA_ARGS__, START_TIMER_3(__VA_ARGS__), START_TIMER_2(__VA_ARGS__),                       \
                        START_TIMER_1(__VA_ARGS__), ignore)
#define STOP_TIMER(...)                                                                                                \
  VARARG_SELECT_HELPER1(, ##__VA_ARGS__, STOP_TIMER_1(__VA_ARGS__), STOP_TIMER_0(__VA_ARGS__), ignore)

// must be followed by a lambda body that may or may not return some value
#define TIMED_SCOPE(...)                                                                                               \
  VARARG_SELECT_HELPER3(, ##__VA_ARGS__, TIMED_SCOPE_3(__VA_ARGS__), TIMED_SCOPE_2(__VA_ARGS__),                       \
                        TIMED_SCOPE_1(__VA_ARGS__), ignore)

namespace kaminpar {
class Timer;

namespace timer {
inline std::chrono::time_point<std::chrono::high_resolution_clock> now() {
  return std::chrono::high_resolution_clock::now();
}

enum Type {
  DEFAULT,
  BENCHMARK,
  FINE,
  NUM_TIMER_TYPES,
};

class ScopedTimer {
public:
  explicit ScopedTimer(Timer *timer, const Type type) : _timer{timer}, _type{type} {}
  ScopedTimer(const ScopedTimer &) = delete;
  ScopedTimer &operator=(const ScopedTimer &) = delete;
  ScopedTimer(ScopedTimer &&other) noexcept : _timer{other._timer} { other._timer = nullptr; };
  ScopedTimer &operator=(ScopedTimer &&other) noexcept { return (std::swap(_timer, other._timer), *this); };
  inline ~ScopedTimer();

private:
  Timer *_timer;
  Type _type;
};
} // namespace timer

class Timer {
  using Type = timer::Type;

  static constexpr bool kDebug = false;

  static constexpr std::size_t kSpaceBetweenTimeAndRestarts = 1;
  static constexpr std::size_t kSpaceBetweenRestartsAndAnnotation = 1;
  static constexpr std::string_view kBranch = "|-- ";
  static constexpr std::string_view kEdge = "|   ";
  static constexpr std::string_view kTailBranch = "`-- ";
  static constexpr std::string_view kTailEdge = "    ";
  static constexpr std::string_view kNameDel = ": ";
  static constexpr char kPadding = '.';
  static constexpr std::string_view kSecondsUnit = " s";

public:
  using TimePoint = std::chrono::time_point<std::chrono::high_resolution_clock>;
  using Duration = std::chrono::high_resolution_clock::duration;

  struct TimerTreeNode {
    std::string_view name;
    std::string description;

    std::size_t restarts{0};
    Duration elapsed{};
    TimePoint start{};

    TimerTreeNode *parent{nullptr};
<<<<<<< HEAD
    std::map<std::string_view, TimerTreeNode *> children_tbl{};
    std::vector<std::unique_ptr<TimerTreeNode>> children;

    std::string annotation{};

    [[nodiscard]] std::string build_display_name_mr() const;
    [[nodiscard]] std::string build_display_name_hr() const;

    [[nodiscard]] inline double seconds() const {
      return static_cast<double>(std::chrono::duration_cast<std::chrono::milliseconds>(elapsed).count()) / 1000.0;
=======
    std::map<std::string, std::unique_ptr<TimerTreeNode>> children{};
    std::map<std::string, std::unique_ptr<TimerTreeNode>> local_children{};
    std::string name;

    // if we already have a subtree named `name`, merge it with the given subtree
    // otherwise, append the given subtree to this node
    void merge_append_local_subtree(const std::string &local_name, std::unique_ptr<TimerTreeNode> &&subtree) {
      if (local_children.find(local_name) != local_children.end()) {
        auto &owned_subtree = local_children[local_name];
        owned_subtree->restarts += subtree->restarts;
        owned_subtree->elapsed += subtree->elapsed;
        for (const auto &[child_name, child_subtree] : subtree->local_children) {
          owned_subtree->merge_append_local_subtree(child_name, std::move(subtree->local_children[child_name]));
        }
      } else {
        subtree->parent = this;
        local_children[local_name] = std::move(subtree);
      }
>>>>>>> 46a03311
    }
  };

  struct TimerTree {
    TimerTreeNode root{};
    TimerTreeNode *current{&root};
  };

  template <typename StrType> bool is_empty_description(StrType description) {
    if constexpr (std::is_same_v<StrType, const char *>) {
      return *description == 0;
    } else {
      static_assert(std::is_same_v<std::decay_t<StrType>, std::string>);
      return description.empty();
    }
  }

public:
  static Timer &global();

  explicit Timer(std::string_view name);

  void start_timer(std::string_view name, const Type type = Type::DEFAULT) {
    start_timer<const char *>(name, "", type);
  }

  void start_timer(std::string_view name, const std::string &description) {
    start_timer<const std::string &>(name, description, Type::DEFAULT);
  }

  template <typename StrType> void start_timer(std::string_view name, StrType description, const Type type) {
    if (_disabled[type] > 0) {
      return;
    }

    std::lock_guard<std::mutex> lg{_mutex};

    // create new tree node if timer does not already exist
    const bool empty_description = is_empty_description(description);
    if (!empty_description || !_tree.current->children_tbl.contains(name)) {
      // create new tree node
      _tree.current->children.emplace_back(new TimerTreeNode{});
      auto *child = _tree.current->children.back().get();
      if (empty_description) {
        _tree.current->children_tbl[name] = child;
      }

      // init new tree node
      child->parent = _tree.current;
      child->name = name;
      child->description = description;

      // set as current node
      _tree.current = child;
    } else {
      _tree.current = _tree.current->children_tbl[name];
    }

    // update current timer
    ++_tree.current->restarts;
    start_timer_impl();
  }

  void stop_timer(const Type type = Type::DEFAULT) {
    if (_disabled[type] > 0) {
      return;
    }

    std::lock_guard<std::mutex> lg{_mutex};

    stop_timer_impl();
    _tree.current = _tree.current->parent;
  }

  template <typename StrType>
  auto start_scoped_timer(const std::string_view name, StrType description, const Type type) {
    start_timer(name, description, type);
    return timer::ScopedTimer{this, type};
  }

  decltype(auto) start_scoped_timer(const std::string_view name, const std::string &description) {
    return start_scoped_timer<const std::string &>(name, description, Type::DEFAULT);
  }

  decltype(auto) start_scoped_timer(const std::string_view name, const Type type) {
    return start_scoped_timer<const char *>(name, "", type);
  }

  void print_machine_readable(std::ostream &out);
  void print_human_readable(std::ostream &out);

  void enable(Type type = Type::DEFAULT) {
    if (_disabled[type] > 0) {
      --_disabled[type];
    }
  }

  void disable(Type type = Type::DEFAULT) { _disabled[type]++; }

  void enable_all() {
    for (auto &enabled : _disabled) {
      if (enabled > 0) {
        --enabled;
      }
    }
  }

  void disable_all() {
    for (auto &enabled : _disabled) {
      ++enabled;
    }
  }

  void annotate(std::string annotation) {
    _annotation = std::move(annotation);
  }

  [[nodiscard]] inline TimerTreeNode &tree() { return _tree.root; }
  [[nodiscard]] inline const TimerTreeNode &tree() const { return _tree.root; }

private:
<<<<<<< HEAD
  void start_timer_impl();
  void stop_timer_impl();
=======
  template<typename MapSelector>
  void start_timer(TimerTree &tree, const std::string &name, MapSelector &&selector) {
    if (selector(tree.current).find(name) == selector(tree.current).end()) {
      std::unique_ptr<TimerTreeNode> node{std::make_unique<TimerTreeNode>()};
      node->parent = tree.current;
      node->name = name;
      selector(tree.current)[name] = std::move(node);
    }
    auto *node = selector(tree.current)[name].get();
    tree.current = node;
    ++node->restarts;
    node->start = timer::now();
  }
>>>>>>> 46a03311

  void print_padded_timing(std::ostream &out, std::size_t start_col, const TimerTreeNode *node) const;

  void print_children_hr(std::ostream &out, const std::string &base_prefix, const TimerTreeNode *node) const;

  [[nodiscard]] std::size_t compute_time_col(std::size_t parent_prefix_len, const TimerTreeNode *node) const;

  [[nodiscard]] std::size_t compute_time_len(const TimerTreeNode *node) const;

  [[nodiscard]] std::size_t compute_restarts_len(const TimerTreeNode *node) const;

  void print_node_mr(std::ostream &out, const std::string &prefix, const TimerTreeNode *node);

  std::string_view _name;
  std::string _annotation;
  TimerTree _tree{};
  std::mutex _mutex{};
  std::array<std::uint8_t, Type::NUM_TIMER_TYPES> _disabled{};

  std::size_t _hr_time_col;
  std::size_t _hr_max_time_len;
  std::size_t _hr_max_restarts_len;
};

namespace timer {
ScopedTimer::~ScopedTimer() { _timer->stop_timer(_type); }

template <typename StrType> class TimedScope {
public:
  TimedScope(Timer *timer, std::string_view name, StrType description, Type type)
      : _timer{timer}, _name{name}, _description{description}, _type{type} {}

  explicit TimedScope(Timer *timer, std::string_view name, StrType description)
      : TimedScope{timer, name, description, Type::DEFAULT} {}

  explicit TimedScope(Timer *timer, std::string_view name, Type type) : TimedScope{timer, name, "", type} {}

  template <typename F> decltype(auto) operator+(F &&f) {
    const auto scope = _timer->start_scoped_timer<StrType>(_name, _description, _type);
    return f();
  }

private:
  Timer *_timer;
  std::string_view _name;
  StrType _description;
  Type _type;
};
} // namespace timer
} // namespace kaminpar<|MERGE_RESOLUTION|>--- conflicted
+++ resolved
@@ -7,37 +7,16 @@
  ******************************************************************************/
 #pragma once
 
-#include "definitions.h"
-#include "parallel.h"
+#include "kaminpar/definitions.h"
+#include "kaminpar/parallel.h"
 
 #include <chrono>
 #include <iostream>
 #include <map>
 #include <mutex>
-<<<<<<< HEAD
-=======
 #include <unordered_map>
 #include <tbb/enumerable_thread_specific.h>
 #include <tbb/task_arena.h>
-
-#define TIMER_EXTRACT_SUBGRAPHS "Subgraph extraction"
-#define TIMER_COARSENING "Coarsening"
-#define TIMER_UNCOARSENING "Uncoarsening"
-#define TIMER_PARTITIONING "Partitioning"
-#define TIMER_INITIAL_PARTITIONING "Initial partitioning"
-#define TIMER_INITIAL_PARTITIONING_SCHEME "Initial partitioning scheme"
-#define TIMER_CONTRACT_GRAPH "Contraction"
-#define TIMER_UNCONTRACT "Uncontraction"
-#define TIMER_IO "IO"
-#define TIMER_ALLOCATION "Allocation"
-#define TIMER_LABEL_PROPAGATION "Label propagation"
-#define TIMER_REFINEMENT "Refinement"
-#define TIMER_STATISTICS "Statistics"
-#define TIMER_FLAT_RECURSIVE_BISECTION "Flat recursive bisection"
-#define TIMER_BIPARTITIONER "Bipartitioner"
-#define TIMER_COPY_SUBGRAPH_PARTITIONS "Copy subgraph partitions"
-#define TIMER_BALANCER "Balancer"
->>>>>>> 46a03311
 
 #define GLOBAL_TIMER (kaminpar::Timer::global())
 #define GLOBAL_TIMER_PTR &(GLOBAL_TIMER)
@@ -164,7 +143,6 @@
     TimePoint start{};
 
     TimerTreeNode *parent{nullptr};
-<<<<<<< HEAD
     std::map<std::string_view, TimerTreeNode *> children_tbl{};
     std::vector<std::unique_ptr<TimerTreeNode>> children;
 
@@ -175,26 +153,6 @@
 
     [[nodiscard]] inline double seconds() const {
       return static_cast<double>(std::chrono::duration_cast<std::chrono::milliseconds>(elapsed).count()) / 1000.0;
-=======
-    std::map<std::string, std::unique_ptr<TimerTreeNode>> children{};
-    std::map<std::string, std::unique_ptr<TimerTreeNode>> local_children{};
-    std::string name;
-
-    // if we already have a subtree named `name`, merge it with the given subtree
-    // otherwise, append the given subtree to this node
-    void merge_append_local_subtree(const std::string &local_name, std::unique_ptr<TimerTreeNode> &&subtree) {
-      if (local_children.find(local_name) != local_children.end()) {
-        auto &owned_subtree = local_children[local_name];
-        owned_subtree->restarts += subtree->restarts;
-        owned_subtree->elapsed += subtree->elapsed;
-        for (const auto &[child_name, child_subtree] : subtree->local_children) {
-          owned_subtree->merge_append_local_subtree(child_name, std::move(subtree->local_children[child_name]));
-        }
-      } else {
-        subtree->parent = this;
-        local_children[local_name] = std::move(subtree);
-      }
->>>>>>> 46a03311
     }
   };
 
@@ -233,8 +191,11 @@
     std::lock_guard<std::mutex> lg{_mutex};
 
     // create new tree node if timer does not already exist
+    auto tbl_contains = [&](std::string_view name) {
+	return _tree.current->children_tbl.find(name) != _tree.current->children_tbl.end();
+    };
     const bool empty_description = is_empty_description(description);
-    if (!empty_description || !_tree.current->children_tbl.contains(name)) {
+    if (!empty_description || !tbl_contains(name)) {
       // create new tree node
       _tree.current->children.emplace_back(new TimerTreeNode{});
       auto *child = _tree.current->children.back().get();
@@ -316,24 +277,8 @@
   [[nodiscard]] inline const TimerTreeNode &tree() const { return _tree.root; }
 
 private:
-<<<<<<< HEAD
   void start_timer_impl();
   void stop_timer_impl();
-=======
-  template<typename MapSelector>
-  void start_timer(TimerTree &tree, const std::string &name, MapSelector &&selector) {
-    if (selector(tree.current).find(name) == selector(tree.current).end()) {
-      std::unique_ptr<TimerTreeNode> node{std::make_unique<TimerTreeNode>()};
-      node->parent = tree.current;
-      node->name = name;
-      selector(tree.current)[name] = std::move(node);
-    }
-    auto *node = selector(tree.current)[name].get();
-    tree.current = node;
-    ++node->restarts;
-    node->start = timer::now();
-  }
->>>>>>> 46a03311
 
   void print_padded_timing(std::ostream &out, std::size_t start_col, const TimerTreeNode *node) const;
 
