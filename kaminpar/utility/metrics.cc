#include "utility/metrics.h"

#include <functional>
#include <tbb/enumerable_thread_specific.h>
#include <tbb/parallel_for.h>

namespace kaminpar::metrics {
EdgeWeight edge_cut(const PartitionedGraph &p_graph, tag::Parallel) {
<<<<<<< HEAD
  tbb::enumerable_thread_specific<int64_t> cut{0};
  tbb::parallel_for(tbb::blocked_range(static_cast<NodeID>(0), p_graph.n()), [&](const auto &r) {
    int64_t &local_cut = cut.local();

    for (NodeID u = r.begin(); u < r.end(); ++u) {
      for (const auto &[e, v] : p_graph.neighbors(u)) {
        local_cut += (p_graph.block(u) != p_graph.block(v)) ? p_graph.edge_weight(e) : 0;
=======
  tbb::enumerable_thread_specific<int64_t> cut_ets{0};
  tbb::parallel_for(tbb::blocked_range(static_cast<NodeID>(0), p_graph.n()), [&](const auto &r) {
    auto &cut = cut_ets.local();
    for (NodeID u = r.begin(); u < r.end(); ++u) {
      for (const auto &[e, v] : p_graph.neighbors(u)) {
        cut += (p_graph.block(u) != p_graph.block(v)) ? p_graph.edge_weight(e) : 0;
>>>>>>> 34a4a829
      }
    }
  });

  int64_t global_cut = cut_ets.combine(std::plus<>{});
  ASSERT(global_cut % 2 == 0);
  global_cut /= 2;
  ALWAYS_ASSERT(0 <= global_cut && global_cut <= std::numeric_limits<EdgeWeight>::max()) << V(global_cut);
  return static_cast<EdgeWeight>(global_cut);
}

EdgeWeight edge_cut(const PartitionedGraph &p_graph, tag::Sequential) {
  int64_t cut{0};

  for (const NodeID u : p_graph.nodes()) {
    for (const auto &[e, v] : p_graph.neighbors(u)) {
      cut += (p_graph.block(u) != p_graph.block(v)) ? p_graph.edge_weight(e) : 0;
    }
  }

  ASSERT(cut % 2 == 0);
  cut /= 2;
  ALWAYS_ASSERT(0 <= cut && cut <= std::numeric_limits<EdgeWeight>::max()) << V(cut);
  return static_cast<EdgeWeight>(cut);
}

double imbalance(const PartitionedGraph &p_graph) {
  const NodeWeight total_weight = p_graph.total_node_weight();
  const double perfect_block_weight = std::ceil(static_cast<double>(total_weight) / p_graph.k());

  double max_imbalance = 0.0;
  for (const BlockID b : p_graph.blocks()) {
    max_imbalance = std::max(max_imbalance, p_graph.block_weight(b) / perfect_block_weight - 1.0);
  }

  return max_imbalance;
}

NodeWeight total_overload(const PartitionedGraph &p_graph, const PartitionContext &context) {
  NodeWeight total_overload = 0;
  for (const BlockID b : p_graph.blocks()) {
    total_overload += std::max(0, p_graph.block_weight(b) - context.max_block_weight(b));
  }
  return total_overload;
}

bool is_balanced(const PartitionedGraph &p_graph, const PartitionContext &p_ctx) {
  return std::ranges::all_of(p_graph.blocks(), [&p_graph, &p_ctx](const BlockID b) {
    return p_graph.block_weight(b) <= p_ctx.max_block_weight(b);
  });
}

bool is_feasible(const PartitionedGraph &p_graph, const BlockID input_k, const double eps) {
  const double max_block_weight = std::ceil((1.0 + eps) * p_graph.total_node_weight() / input_k);
  return std::ranges::all_of(p_graph.blocks(), [&p_graph, max_block_weight](const BlockID b) {
    return p_graph.block_weight(b) <= max_block_weight * p_graph.final_k(b) + p_graph.max_node_weight();
  });
}

bool is_feasible(const PartitionedGraph &p_graph, const PartitionContext &p_ctx) { return is_balanced(p_graph, p_ctx); }
} // namespace kaminpar::metrics<|MERGE_RESOLUTION|>--- conflicted
+++ resolved
@@ -6,22 +6,12 @@
 
 namespace kaminpar::metrics {
 EdgeWeight edge_cut(const PartitionedGraph &p_graph, tag::Parallel) {
-<<<<<<< HEAD
-  tbb::enumerable_thread_specific<int64_t> cut{0};
-  tbb::parallel_for(tbb::blocked_range(static_cast<NodeID>(0), p_graph.n()), [&](const auto &r) {
-    int64_t &local_cut = cut.local();
-
-    for (NodeID u = r.begin(); u < r.end(); ++u) {
-      for (const auto &[e, v] : p_graph.neighbors(u)) {
-        local_cut += (p_graph.block(u) != p_graph.block(v)) ? p_graph.edge_weight(e) : 0;
-=======
   tbb::enumerable_thread_specific<int64_t> cut_ets{0};
   tbb::parallel_for(tbb::blocked_range(static_cast<NodeID>(0), p_graph.n()), [&](const auto &r) {
     auto &cut = cut_ets.local();
     for (NodeID u = r.begin(); u < r.end(); ++u) {
       for (const auto &[e, v] : p_graph.neighbors(u)) {
         cut += (p_graph.block(u) != p_graph.block(v)) ? p_graph.edge_weight(e) : 0;
->>>>>>> 34a4a829
       }
     }
   });
