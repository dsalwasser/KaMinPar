/*******************************************************************************
 * This file is part of KaMinPar.
 *
 * Copyright (C) 2021 Daniel Seemaier <daniel.seemaier@kit.edu>
 *
 * KaMinPar is free software: you can redistribute it and/or modify
 * it under the terms of the GNU General Public License as published by
 * the Free Software Foundation, either version 3 of the License, or
 * (at your option) any later version.
 *
 * KaMinPar is distributed in the hope that it will be useful,
 * but WITHOUT ANY WARRANTY; without even the implied warranty of
 * MERCHANTABILITY or FITNESS FOR A PARTICULAR PURPOSE.  See the
 * GNU General Public License for more details.
 *
 * You should have received a copy of the GNU General Public License
 * along with KaMinPar.  If not, see <http://www.gnu.org/licenses/>.
 *
******************************************************************************/
/** @file */
#pragma once

#include "context.h"
#include "datastructure/graph.h"
#include "datastructure/marker.h"
#include "datastructure/queue.h"
#include "utility/random.h"

#include <utility>
#include <vector>

namespace kaminpar {
bool validate_graph(const Graph &graph);

void copy_subgraph_partitions(PartitionedGraph &p_graph,
                              const scalable_vector<StaticArray<BlockID>> &p_subgraph_partitions,
                              const BlockID k_per_subgraph, const BlockID final_k_per_subgraph,
                              const scalable_vector<NodeID> &mapping);

<<<<<<< HEAD
struct SubgraphMemoryStartPosition {
  std::size_t nodes_start_pos{0};
  std::size_t edges_start_pos{0};

  // operator overloads for parallel::prefix_sum()
  SubgraphMemoryStartPosition operator+(const SubgraphMemoryStartPosition &other) {
    return {nodes_start_pos + other.nodes_start_pos, edges_start_pos + other.edges_start_pos};
  }

  SubgraphMemoryStartPosition &operator+=(const SubgraphMemoryStartPosition &other) {
    nodes_start_pos += other.nodes_start_pos;
    edges_start_pos += other.edges_start_pos;
    return *this;
  }
};

struct SubgraphMemory {
  SubgraphMemory(const NodeID n, const BlockID k, const EdgeID m, const bool is_node_weighted = true,
                 const bool is_edge_weighted = true)
      : nodes(n + k),
        edges(m),
        node_weights(is_node_weighted * (n + k)),
        edge_weights(is_edge_weighted * m) {}

  SubgraphMemory(const PartitionedGraph &p_graph)
      : SubgraphMemory(p_graph.n(), p_graph.k(), p_graph.m(), p_graph.graph().is_node_weighted(),
                       p_graph.graph().is_edge_weighted()) {}

  StaticArray<EdgeID> nodes;
  StaticArray<NodeID> edges;
  StaticArray<NodeWeight> node_weights;
  StaticArray<EdgeWeight> edge_weights;
};

struct SubgraphExtractionResult {
  scalable_vector<Graph> subgraphs;
  scalable_vector<NodeID> node_mapping;
  scalable_vector<SubgraphMemoryStartPosition> positions;
};

struct SequentialSubgraphExtractionResult {
  std::array<Graph, 2> subgraphs;
  std::array<SubgraphMemoryStartPosition, 2> positions;
};

struct TemporarySubgraphMemory {
  constexpr static double kOverallocationFactor = 1.05;

  void ensure_size_nodes(const NodeID n, const bool is_node_weighed) {
    if (nodes.size() < n + 1) {
      nodes.resize(n * kOverallocationFactor + 1);
      ++num_node_reallocs;
    }
    if (is_node_weighed && node_weights.size() < n) { node_weights.resize(n * kOverallocationFactor); }
    if (mapping.size() < n) { mapping.resize(n * kOverallocationFactor); }
  }

  void ensure_size_edges(const EdgeID m, const bool is_edge_weighted) {
    if (edges.size() < m) {
      edges.resize(m * kOverallocationFactor);
      ++num_edge_reallocs;
    }
    if (is_edge_weighted && edge_weights.size() < m) { edge_weights.resize(m * kOverallocationFactor); }
  }

  std::vector<EdgeID> nodes;
  std::vector<NodeID> edges;
  std::vector<NodeWeight> node_weights;
  std::vector<EdgeWeight> edge_weights;
  std::vector<NodeID> mapping;

  bool in_use{false};

  std::size_t num_node_reallocs = 0;
  std::size_t num_edge_reallocs = 0;

  std::size_t memory_in_kb() const {
    return nodes.size() * sizeof(EdgeID) / 1000 +            //
           edges.size() * sizeof(NodeID) / 1000 +            //
           node_weights.size() * sizeof(NodeWeight) / 1000 + //
           edge_weights.size() * sizeof(EdgeWeight) / 1000 + //
           mapping.size() * sizeof(NodeID) / 1000;           //
  }
};

SubgraphExtractionResult extract_subgraphs(const PartitionedGraph &p_graph, SubgraphMemory &subgraph_memory);

SequentialSubgraphExtractionResult extract_subgraphs_sequential(const PartitionedGraph &p_graph,
                                                                SubgraphMemoryStartPosition memory_position,
                                                                SubgraphMemory &subgraph_memory,
                                                                TemporarySubgraphMemory &tmp_subgraph_memory);

=======
>>>>>>> 86307934
using NodePermutation = StaticArray<NodeID>;

struct NodePermutations {
  NodePermutation old_to_new;
  NodePermutation new_to_old;
};

NodePermutations sort_by_degree_buckets(const StaticArray<EdgeID> &nodes, const bool deg0_position = false);

void build_permuted_graph(const StaticArray<EdgeID> &old_nodes, const StaticArray<NodeID> &old_edges,
                          const StaticArray<NodeWeight> &old_node_weights,
                          const StaticArray<EdgeWeight> &old_edge_weights, const NodePermutations &permutation,
                          StaticArray<EdgeID> &new_nodes, StaticArray<NodeID> &new_edges,
                          StaticArray<NodeWeight> &new_node_weights, StaticArray<EdgeWeight> &new_edge_weights);

std::pair<NodeID, NodeWeight> find_isolated_nodes_info(const StaticArray<EdgeID> &nodes,
                                                       const StaticArray<NodeWeight> &node_weights);

std::pair<NodeID, NodeID> find_furthest_away_node(const Graph &graph, NodeID start_node, Queue<NodeID> &queue,
                                                  Marker<> &marker);

NodePermutations rearrange_and_remove_isolated_nodes(const bool remove_isolated_nodes, PartitionContext &p_ctx,
                                                     StaticArray<EdgeID> &nodes, StaticArray<NodeID> &edges,
                                                     StaticArray<NodeWeight> &node_weights,
                                                     StaticArray<EdgeWeight> &edge_weights,
                                                     NodeWeight total_node_weight = -1);

PartitionedGraph revert_isolated_nodes_removal(PartitionedGraph p_graph, const NodeID num_isolated_nodes,
                                               const PartitionContext &p_ctx);

/*!
 * Fast heuristic for finding two nodes with large distance: selects a random node (if seed_node is not specified),
 * performs a BFS and selects the last node processed as pseudo peripheral node. If the graph is disconnected, we select
 * a node in another connected component.
 *
 * @tparam seed_node If specified, start from this node instead of a random one (for unit tests).
 * @param graph
 * @param num_iterations Repeat the algorithm this many times for a chance of finding a pair of nodes with even larger
 * distance.
 * @return Pair of nodes with large distance between them.
 */
template<NodeID seed_node = kInvalidNodeID> // default: pick random nodes
std::pair<NodeID, NodeID> find_far_away_nodes(const Graph &graph, const std::size_t num_iterations = 1) {
  Queue<NodeID> queue(graph.n());
  Marker<> marker(graph.n());

  if constexpr (seed_node != kInvalidNodeID) { // for unit test
    return {seed_node, find_furthest_away_node(graph, seed_node, queue, marker).first};
  }

  NodeID best_distance = 0;
  std::pair<NodeID, NodeID> best_pair{0, 0};
  for (std::size_t i = 0; i < num_iterations; ++i) {
    const NodeID u = Randomize::instance().random_node(graph);
    const auto [v, distance] = find_furthest_away_node(graph, u, queue, marker);

    if (distance > best_distance || (distance == best_distance && Randomize::instance().random_bool())) {
      best_distance = distance;
      best_pair = {u, v};
    }
  }

  return best_pair;
}
} // namespace kaminpar<|MERGE_RESOLUTION|>--- conflicted
+++ resolved
@@ -37,101 +37,6 @@
                               const BlockID k_per_subgraph, const BlockID final_k_per_subgraph,
                               const scalable_vector<NodeID> &mapping);
 
-<<<<<<< HEAD
-struct SubgraphMemoryStartPosition {
-  std::size_t nodes_start_pos{0};
-  std::size_t edges_start_pos{0};
-
-  // operator overloads for parallel::prefix_sum()
-  SubgraphMemoryStartPosition operator+(const SubgraphMemoryStartPosition &other) {
-    return {nodes_start_pos + other.nodes_start_pos, edges_start_pos + other.edges_start_pos};
-  }
-
-  SubgraphMemoryStartPosition &operator+=(const SubgraphMemoryStartPosition &other) {
-    nodes_start_pos += other.nodes_start_pos;
-    edges_start_pos += other.edges_start_pos;
-    return *this;
-  }
-};
-
-struct SubgraphMemory {
-  SubgraphMemory(const NodeID n, const BlockID k, const EdgeID m, const bool is_node_weighted = true,
-                 const bool is_edge_weighted = true)
-      : nodes(n + k),
-        edges(m),
-        node_weights(is_node_weighted * (n + k)),
-        edge_weights(is_edge_weighted * m) {}
-
-  SubgraphMemory(const PartitionedGraph &p_graph)
-      : SubgraphMemory(p_graph.n(), p_graph.k(), p_graph.m(), p_graph.graph().is_node_weighted(),
-                       p_graph.graph().is_edge_weighted()) {}
-
-  StaticArray<EdgeID> nodes;
-  StaticArray<NodeID> edges;
-  StaticArray<NodeWeight> node_weights;
-  StaticArray<EdgeWeight> edge_weights;
-};
-
-struct SubgraphExtractionResult {
-  scalable_vector<Graph> subgraphs;
-  scalable_vector<NodeID> node_mapping;
-  scalable_vector<SubgraphMemoryStartPosition> positions;
-};
-
-struct SequentialSubgraphExtractionResult {
-  std::array<Graph, 2> subgraphs;
-  std::array<SubgraphMemoryStartPosition, 2> positions;
-};
-
-struct TemporarySubgraphMemory {
-  constexpr static double kOverallocationFactor = 1.05;
-
-  void ensure_size_nodes(const NodeID n, const bool is_node_weighed) {
-    if (nodes.size() < n + 1) {
-      nodes.resize(n * kOverallocationFactor + 1);
-      ++num_node_reallocs;
-    }
-    if (is_node_weighed && node_weights.size() < n) { node_weights.resize(n * kOverallocationFactor); }
-    if (mapping.size() < n) { mapping.resize(n * kOverallocationFactor); }
-  }
-
-  void ensure_size_edges(const EdgeID m, const bool is_edge_weighted) {
-    if (edges.size() < m) {
-      edges.resize(m * kOverallocationFactor);
-      ++num_edge_reallocs;
-    }
-    if (is_edge_weighted && edge_weights.size() < m) { edge_weights.resize(m * kOverallocationFactor); }
-  }
-
-  std::vector<EdgeID> nodes;
-  std::vector<NodeID> edges;
-  std::vector<NodeWeight> node_weights;
-  std::vector<EdgeWeight> edge_weights;
-  std::vector<NodeID> mapping;
-
-  bool in_use{false};
-
-  std::size_t num_node_reallocs = 0;
-  std::size_t num_edge_reallocs = 0;
-
-  std::size_t memory_in_kb() const {
-    return nodes.size() * sizeof(EdgeID) / 1000 +            //
-           edges.size() * sizeof(NodeID) / 1000 +            //
-           node_weights.size() * sizeof(NodeWeight) / 1000 + //
-           edge_weights.size() * sizeof(EdgeWeight) / 1000 + //
-           mapping.size() * sizeof(NodeID) / 1000;           //
-  }
-};
-
-SubgraphExtractionResult extract_subgraphs(const PartitionedGraph &p_graph, SubgraphMemory &subgraph_memory);
-
-SequentialSubgraphExtractionResult extract_subgraphs_sequential(const PartitionedGraph &p_graph,
-                                                                SubgraphMemoryStartPosition memory_position,
-                                                                SubgraphMemory &subgraph_memory,
-                                                                TemporarySubgraphMemory &tmp_subgraph_memory);
-
-=======
->>>>>>> 86307934
 using NodePermutation = StaticArray<NodeID>;
 
 struct NodePermutations {
