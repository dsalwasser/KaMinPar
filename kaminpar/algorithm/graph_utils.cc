#include "graph_utils.h"

#include "datastructure/graph.h"
#include "datastructure/marker.h"
#include "datastructure/static_array.h"
#include "definitions.h"
#include "parallel.h"
#include "utility/timer.h"

#include <mutex>
#include <tbb/enumerable_thread_specific.h>
#include <tbb/parallel_for.h>

namespace kaminpar {
bool validate_graph(const Graph &graph) {
  LOG << "Validate n=" << graph.n() << " m=" << graph.m();

  for (NodeID u = 0; u < graph.n(); ++u) {
    ALWAYS_ASSERT(graph.raw_nodes()[u] <= graph.raw_nodes()[u + 1])
    << V(u) << V(graph.raw_nodes()[u]) << V(graph.raw_nodes()[u + 1]);
  }

  for (const NodeID u : graph.nodes()) {
    for (const auto [e, v] : graph.neighbors(u)) {
      ALWAYS_ASSERT(v < graph.n());
      bool found_reverse = false;
      for (const auto [e_prime, u_prime] : graph.neighbors(v)) {
        ALWAYS_ASSERT(u_prime < graph.n());
        if (u != u_prime) { continue; }
        ALWAYS_ASSERT(graph.edge_weight(e) == graph.edge_weight(e_prime))
        << V(e) << V(graph.edge_weight(e)) << V(e_prime) << V(graph.edge_weight(e_prime)) << " Edge from " << u
        << " --> " << v << " --> " << u_prime;
        found_reverse = true;
        break;
      }
      ALWAYS_ASSERT(found_reverse) << u << " --> " << v << " exists with edge " << e << " but no reverse edge found!";
    }
  }
  return true;
}

namespace {
void fill_final_k(scalable_vector<BlockID> &data, const BlockID b0, const BlockID final_k, const BlockID k) {
  const auto [final_k1, final_k2] = math::split_integral(final_k);
  std::array<BlockID, 2> ks{std::clamp<BlockID>(std::ceil(k * 1.0 * final_k1 / final_k), 1, k - 1),
                            std::clamp<BlockID>(std::floor(k * 1.0 * final_k2 / final_k), 1, k - 1)};
  std::array<BlockID, 2> b{b0, b0 + ks[0]};
  data[b[0]] = final_k1;
  data[b[1]] = final_k2;

  if (ks[0] > 1) { fill_final_k(data, b[0], final_k1, ks[0]); }
  if (ks[1] > 1) { fill_final_k(data, b[1], final_k2, ks[1]); }
}
} // namespace

void copy_subgraph_partitions(PartitionedGraph &p_graph,
                              const scalable_vector<StaticArray<BlockID>> &p_subgraph_partitions, const BlockID k_prime,
                              const BlockID input_k, const scalable_vector<NodeID> &mapping) {
  scalable_vector<BlockID> k0(p_graph.k() + 1, k_prime / p_graph.k());
  k0[0] = 0;

  scalable_vector<BlockID> final_ks(k_prime, 1);

  // we are done partitioning? --> use final_ks
  if (k_prime == input_k) { std::copy(p_graph.final_ks().begin(), p_graph.final_ks().end(), k0.begin() + 1); }

  parallel::prefix_sum(k0.begin(), k0.end(), k0.begin()); // blocks of old block i start at k0[i]

  // we are not done partitioning?
  if (k_prime != input_k) {
    ALWAYS_ASSERT(math::is_power_of_2(k_prime));
    const BlockID k_per_block = k_prime / p_graph.k();
    tbb::parallel_for(static_cast<BlockID>(0), p_graph.k(),
                      [&](const BlockID b) { fill_final_k(final_ks, k0[b], p_graph.final_k(b), k_per_block); });
  }

  p_graph.change_k(k_prime);
  tbb::parallel_for(static_cast<NodeID>(0), p_graph.n(), [&](const NodeID &u) {
    const BlockID b = p_graph._partition[u];
    const NodeID s_u = mapping[u];
    p_graph._partition[u] = k0[b] + p_subgraph_partitions[b][s_u];
  });

  p_graph.set_final_ks(std::move(final_ks));
  p_graph.reinit_block_weights();
}


<<<<<<< HEAD
  // count number of nodes and edges in each block
  START_TIMER("Count block size");
  tbb::enumerable_thread_specific<scalable_vector<NodeID>> tl_num_nodes_in_block{
      [&] { return scalable_vector<NodeID>(p_graph.k()); }};
  tbb::enumerable_thread_specific<scalable_vector<EdgeID>> tl_num_edges_in_block{
      [&] { return scalable_vector<EdgeID>(p_graph.k()); }};

  tbb::parallel_for(tbb::blocked_range<NodeID>(0, graph.n()), [&](auto &r) {
    auto &num_nodes_in_block = tl_num_nodes_in_block.local();
    auto &num_edges_in_block = tl_num_edges_in_block.local();

    for (NodeID u = r.begin(); u != r.end(); ++u) {
      const BlockID u_block = p_graph.block(u);
      ++num_nodes_in_block[u_block];
      for (const NodeID v : graph.adjacent_nodes(u)) {
        if (p_graph.block(v) == u_block) { ++num_edges_in_block[u_block]; }
      }
    }
  });
  STOP_TIMER();

  START_TIMER("Merge block sizes");
  tbb::parallel_for(static_cast<BlockID>(0), p_graph.k(), [&](const BlockID b) {
    NodeID num_nodes = p_graph.final_k(b); // padding for sequential subgraph extraction
    EdgeID num_edges = 0;
    for (auto &local_num_nodes : tl_num_nodes_in_block) { num_nodes += local_num_nodes[b]; }
    for (auto &local_num_edges : tl_num_edges_in_block) { num_edges += local_num_edges[b]; }
    start_positions[b + 1].nodes_start_pos = num_nodes;
    start_positions[b + 1].edges_start_pos = num_edges;
  });
  parallel::prefix_sum(start_positions.begin(), start_positions.end(), start_positions.begin());
  STOP_TIMER();

  //  for (const BlockID b : p_graph.blocks()) {
  //    LOG << "b " << b << " nstart " << start_positions[b].nodes_start_pos << " mstart " << start_positions[b].edges_start_pos;
  //  }
  //    LOG << "b " << p_graph.k() << " nstart " << start_positions[p_graph.k()].nodes_start_pos << " mstart " << start_positions[p_graph.k()].edges_start_pos;

  // build temporary bucket array in nodes array
  START_TIMER("Build bucket array");
  tbb::parallel_for(static_cast<NodeID>(0), p_graph.n(), [&](const NodeID u) {
    const BlockID b = p_graph.block(u);
    const NodeID pos_in_subgraph = bucket_index[b]++;
    const NodeID pos = start_positions[b].nodes_start_pos + pos_in_subgraph;
    subgraph_memory.nodes[pos] = u;
    mapping[u] = pos_in_subgraph; // concurrent random access write
  });
  STOP_TIMER();

  const bool is_node_weighted = p_graph.graph().is_node_weighted();
  const bool is_edge_weighted = p_graph.graph().is_edge_weighted();

  // build graph
  START_TIMER("Construct subgraphs");
  tbb::parallel_for(static_cast<BlockID>(0), p_graph.k(), [&](const BlockID b) {
    const NodeID nodes_start_pos = start_positions[b].nodes_start_pos;
    EdgeID e = 0;                                  // edge = in subgraph
    for (NodeID u = 0; u < bucket_index[b]; ++u) { // u = in subgraph
      const NodeID pos = nodes_start_pos + u;
      const NodeID u_prime = subgraph_memory.nodes[pos]; // u_prime = in graph
      subgraph_memory.nodes[pos] = e;
      if (is_node_weighted) { subgraph_memory.node_weights[pos] = graph.node_weight(u_prime); }

      const EdgeID e0 = start_positions[b].edges_start_pos;

      for (const auto [e_prime, v_prime] : graph.neighbors(u_prime)) { // e_prime, v_prime = in graph
        if (p_graph.block(v_prime) == b) {                             // only keep internal edges
          if (is_edge_weighted) { subgraph_memory.edge_weights[e0 + e] = graph.edge_weight(e_prime); }
          subgraph_memory.edges[e0 + e] = mapping[v_prime];
          ++e;
        }
      }
    }

    subgraph_memory.nodes[nodes_start_pos + bucket_index[b]] = e;
  });
  STOP_TIMER();

  START_TIMER("Create graph objects");
  tbb::parallel_for(static_cast<BlockID>(0), p_graph.k(), [&](const BlockID b) {
    const NodeID n0 = start_positions[b].nodes_start_pos;
    const EdgeID m0 = start_positions[b].edges_start_pos;
    const NodeID n = start_positions[b + 1].nodes_start_pos - n0 - p_graph.final_k(b);
    const EdgeID m = start_positions[b + 1].edges_start_pos - m0;

    StaticArray<EdgeID> nodes(n0, n + 1, subgraph_memory.nodes);
    StaticArray<NodeID> edges(m0, m, subgraph_memory.edges);
    StaticArray<NodeWeight> node_weights(is_node_weighted * n0, is_node_weighted * n, subgraph_memory.node_weights);
    StaticArray<EdgeWeight> edge_weights(is_edge_weighted * m0, is_edge_weighted * m, subgraph_memory.edge_weights);
    subgraphs[b] = Graph{std::move(nodes), std::move(edges), std::move(node_weights), std::move(edge_weights)};
  });
  STOP_TIMER();

  HEAVY_ASSERT([&] {
    for (const BlockID b : p_graph.blocks()) {
      LOG << "Validate " << b;
      ALWAYS_ASSERT(validate_graph(subgraphs[b]));
    }
    return true;
  });

  return {std::move(subgraphs), std::move(mapping), std::move(start_positions)};
}

bool validate_graph(const Graph &graph) {
  LOG << "Validate n=" << graph.n() << " m=" << graph.m();

  for (NodeID u = 0; u < graph.n(); ++u) {
    ALWAYS_ASSERT(graph.raw_nodes()[u] <= graph.raw_nodes()[u + 1])
        << V(u) << V(graph.raw_nodes()[u]) << V(graph.raw_nodes()[u + 1]);
  }

  for (const NodeID u : graph.nodes()) {
    for (const auto [e, v] : graph.neighbors(u)) {
      ALWAYS_ASSERT(v < graph.n());
      bool found_reverse = false;
      for (const auto [e_prime, u_prime] : graph.neighbors(v)) {
        ALWAYS_ASSERT(u_prime < graph.n());
        if (u != u_prime) { continue; }
        ALWAYS_ASSERT(graph.edge_weight(e) == graph.edge_weight(e_prime))
            << V(e) << V(graph.edge_weight(e)) << V(e_prime) << V(graph.edge_weight(e_prime)) << " Edge from " << u
            << " --> " << v << " --> " << u_prime;
        found_reverse = true;
        break;
      }
      ALWAYS_ASSERT(found_reverse) << u << " --> " << v << " exists with edge " << e << " but no reverse edge found!";
    }
  }
  return true;
}

SequentialSubgraphExtractionResult extract_subgraphs_sequential(const PartitionedGraph &p_graph,
                                                                const SubgraphMemoryStartPosition memory_position,
                                                                SubgraphMemory &subgraph_memory,
                                                                TemporarySubgraphMemory &tmp_subgraph_memory) {
  ALWAYS_ASSERT(p_graph.k() == 2) << "Only suitable for bipartitions!";
  ALWAYS_ASSERT(tmp_subgraph_memory.in_use == false);
  tmp_subgraph_memory.in_use = true;

  const bool is_node_weighted = p_graph.graph().is_node_weighted();
  const bool is_edge_weighted = p_graph.graph().is_edge_weighted();

  const BlockID final_k = p_graph.final_k(0) + p_graph.final_k(1);
  tmp_subgraph_memory.ensure_size_nodes(p_graph.n() + final_k, is_node_weighted);

  auto &nodes = tmp_subgraph_memory.nodes;
  auto &edges = tmp_subgraph_memory.edges;
  auto &node_weights = tmp_subgraph_memory.node_weights;
  auto &edge_weights = tmp_subgraph_memory.edge_weights;
  auto &mapping = tmp_subgraph_memory.mapping;

  std::array<NodeID, 2> s_n{0, 0};
  std::array<EdgeID, 2> s_m{0, 0};

  // find graph sizes
  for (const NodeID u : p_graph.nodes()) {
    const BlockID b = p_graph.block(u);
    tmp_subgraph_memory.mapping[u] = s_n[b]++;

    for (const auto [e, v] : p_graph.neighbors(u)) {
      if (p_graph.block(v) == b) { ++s_m[b]; }
    }
  }

  // start position of subgraph[1] in common memory ds
  const NodeID n1 = s_n[0] + p_graph.final_k(0);
  const EdgeID m1 = s_m[0];

  nodes[0] = 0;
  nodes[n1] = 0;
  tmp_subgraph_memory.ensure_size_edges(s_m[0] + s_m[1], is_edge_weighted);

  // build extract graphs in temporary memory buffer
  std::array<EdgeID, 2> next_edge_id{0, 0};

  for (const NodeID u : p_graph.nodes()) {
    const BlockID b = p_graph.block(u);

    const NodeID n0 = b * n1; // either 0 or s_n[0] + final_k(0)
    const EdgeID m0 = b * m1; // either 0 or s_m[0]

    for (const auto [e, v] : p_graph.neighbors(u)) {
      if (p_graph.block(v) == b) {
        edges[m0 + next_edge_id[b]] = mapping[v];
        if (is_edge_weighted) { edge_weights[m0 + next_edge_id[b]] = p_graph.edge_weight(e); }
        ++next_edge_id[b];
      }
    }

    nodes[n0 + mapping[u] + 1] = next_edge_id[b];
    if (is_node_weighted) { node_weights[n0 + mapping[u]] = p_graph.node_weight(u); }
  }

  // copy graphs to subgraph_memory at memory_position
  // THIS OPERATION OVERWRITES p_graph!
  std::copy(nodes.begin(), nodes.begin() + p_graph.n() + final_k,
            subgraph_memory.nodes.begin() + memory_position.nodes_start_pos);
  std::copy(edges.begin(), edges.begin() + s_m[0] + s_m[1],
            subgraph_memory.edges.begin() + memory_position.edges_start_pos);
  if (is_node_weighted) {
    std::copy(node_weights.begin(), node_weights.begin() + p_graph.n() + final_k,
              subgraph_memory.node_weights.begin() + memory_position.nodes_start_pos);
  }
  if (is_edge_weighted) {
    std::copy(edge_weights.begin(), edge_weights.begin() + s_m[0] + s_m[1],
              subgraph_memory.edge_weights.begin() + memory_position.edges_start_pos);
  }

  tmp_subgraph_memory.in_use = false;

  std::array<SubgraphMemoryStartPosition, 2> subgraph_positions;
  subgraph_positions[0].nodes_start_pos = memory_position.nodes_start_pos;
  subgraph_positions[0].edges_start_pos = memory_position.edges_start_pos;
  subgraph_positions[1].nodes_start_pos = memory_position.nodes_start_pos + n1;
  subgraph_positions[1].edges_start_pos = memory_position.edges_start_pos + m1;

  auto create_graph = [&](const NodeID n0, const NodeID n, const EdgeID m0, const EdgeID m) {
    StaticArray<EdgeID> s_nodes(memory_position.nodes_start_pos + n0, n + 1, subgraph_memory.nodes);
    StaticArray<NodeID> s_edges(memory_position.edges_start_pos + m0, m, subgraph_memory.edges);
    StaticArray<NodeWeight> s_node_weights(is_node_weighted * (memory_position.nodes_start_pos + n0),
                                           is_node_weighted * n, subgraph_memory.node_weights);
    StaticArray<EdgeWeight> s_edge_weights(is_edge_weighted * (memory_position.edges_start_pos + m0),
                                           is_edge_weighted * m, subgraph_memory.edge_weights);
    return Graph{tag::seq, std::move(s_nodes), std::move(s_edges), std::move(s_node_weights),
                 std::move(s_edge_weights)};
  };

  std::array<Graph, 2> subgraphs{create_graph(0, s_n[0], 0, s_m[0]), create_graph(n1, s_n[1], m1, s_m[1])};

  return {std::move(subgraphs), std::move(subgraph_positions)};
}
=======
>>>>>>> 86307934

/*
 * Builds a node permutation perm[x] such that the following condition is satisfied:
 * let
 * - n0 be the number of nodes with degree zero
 * - and ni be the number of nodes with degree in 2^(i - 1)..(2^i)-1
 * then
 * - perm[0..n0-1] contains all nodes with degree zero
 * - and perm[ni..n(i + 1)-1] contains all nodes with degree 2^(i - 1)..(2^i)-1
 */
NodePermutations sort_by_degree_buckets(const StaticArray<EdgeID> &nodes, const bool deg0_position) {
  auto find_bucket = [&](const Degree deg) {
    return (deg0_position && deg == 0) ? kNumberOfDegreeBuckets - 1 : degree_bucket(deg);
  };

  const NodeID n = nodes.size() - 1;
  const int p = std::min<int>(tbb::this_task_arena::max_concurrency(), n);

  START_TIMER(TIMER_ALLOCATION);
  StaticArray<NodeID> permutation{n};
  StaticArray<NodeID> inverse_permutation{n};
  STOP_TIMER();

  using Buckets = std::array<NodeID, kNumberOfDegreeBuckets + 1>;
  std::vector<Buckets, tbb::cache_aligned_allocator<Buckets>> local_buckets(p + 1);

  tbb::parallel_for(static_cast<int>(0), p, [&](const int id) {
    if (id >= p) { return; }

    auto &my_buckets = local_buckets[id + 1];
    const NodeID chunk = n / p;
    const NodeID rem = n % p;
    const NodeID from = id * chunk + std::min(id, static_cast<int>(rem));
    const NodeID to = from + ((id < static_cast<int>(rem)) ? chunk + 1 : chunk);

    for (NodeID u = from; u < to; ++u) {
      const Degree bucket = find_bucket(nodes[u + 1] - nodes[u]);
      permutation[u] = my_buckets[bucket]++;
    }
  });

  // Build a table of prefix numbers to correct the position of each node in the final permutation
  // After the previous loop, permutation[u] contains the position of u in the thread-local bucket.
  // (i) account for smaller buckets --> add prefix computed in global_buckets
  // (ii) account for the same bucket in smaller processor IDs --> add prefix computed in local_buckets
  Buckets global_buckets{};
  for (int id = 1; id < p + 1; ++id) {
    for (std::size_t i = 0; i + 1 < global_buckets.size(); ++i) { global_buckets[i + 1] += local_buckets[id][i]; }
  }
  parallel::prefix_sum(global_buckets.begin(), global_buckets.end(), global_buckets.begin());
  for (std::size_t i = 0; i < global_buckets.size(); ++i) {
    for (int id = 0; id + 1 < p; ++id) { local_buckets[id + 1][i] += local_buckets[id][i]; }
  }

  START_TIMER("Build permutation");
  tbb::parallel_for(static_cast<int>(0), p, [&](const int id) {
    if (id >= p) { return; }
    auto &my_buckets = local_buckets[id];
    const NodeID chunk = n / p;
    const NodeID rem = n % p;
    const NodeID from = id * chunk + std::min(id, static_cast<int>(rem));
    const NodeID to = from + ((id < static_cast<int>(rem)) ? chunk + 1 : chunk);
    for (NodeID u = from; u < to; ++u) {
      const Degree bucket = find_bucket(nodes[u + 1] - nodes[u]);
      permutation[u] += global_buckets[bucket] + my_buckets[bucket];
    }
  });
  STOP_TIMER();

  START_TIMER("Part 2");
  tbb::parallel_for(static_cast<std::size_t>(1), nodes.size(), [&](const NodeID u_plus_one) {
    const NodeID u = u_plus_one - 1;
    inverse_permutation[permutation[u]] = u;
  });
  STOP_TIMER();

  return {std::move(permutation), std::move(inverse_permutation)};
}

/*
 * Applies a node permutation `permutation` to a graph given as adjacency array.
 */
void build_permuted_graph(const StaticArray<EdgeID> &old_nodes, const StaticArray<NodeID> &old_edges,
                          const StaticArray<NodeWeight> &old_node_weights,
                          const StaticArray<EdgeWeight> &old_edge_weights, const NodePermutations &permutations,
                          StaticArray<EdgeID> &new_nodes, StaticArray<NodeID> &new_edges,
                          StaticArray<NodeWeight> &new_node_weights, StaticArray<EdgeWeight> &new_edge_weights) {
  ASSERT((old_node_weights.empty() && old_edge_weights.empty()) ||
         (old_node_weights.size() + 1 == old_nodes.size() && old_edge_weights.size() == old_edges.size()));
  const bool is_weighted = old_node_weights.size() + 1 == old_nodes.size();

  const NodeID n = old_nodes.size() - 1;
  ASSERT(n + 1 == new_nodes.size());

  // Build p_nodes, p_node_weights
  tbb::parallel_for(static_cast<NodeID>(0), n, [&](const NodeID u) {
    const NodeID old_u = permutations.new_to_old[u];

    new_nodes[u] = old_nodes[old_u + 1] - old_nodes[old_u];
    if (is_weighted) { new_node_weights[u] = old_node_weights[old_u]; }
  });
  parallel::prefix_sum(new_nodes.begin(), new_nodes.end(), new_nodes.begin());

  // Build p_edges, p_edge_weights
  tbb::parallel_for(static_cast<NodeID>(0), n, [&](const NodeID u) {
    const NodeID old_u = permutations.new_to_old[u];

    for (EdgeID e = old_nodes[old_u]; e < old_nodes[old_u + 1]; ++e) {
      const NodeID v = old_edges[e];
      const EdgeID p_e = --new_nodes[u];
      new_edges[p_e] = permutations.old_to_new[v];
      if (is_weighted) { new_edge_weights[p_e] = old_edge_weights[e]; }
    }
  });
}

std::pair<NodeID, NodeWeight> find_isolated_nodes_info(const StaticArray<EdgeID> &nodes,
                                                       const StaticArray<NodeWeight> &node_weights) {
  ASSERT(node_weights.empty() || node_weights.size() + 1 == nodes.size());

  tbb::enumerable_thread_specific<NodeID> isolated_nodes;
  tbb::enumerable_thread_specific<NodeWeight> isolated_nodes_weights;
  const bool is_weighted = !node_weights.empty();

  const NodeID n = nodes.size() - 1;
  tbb::parallel_for(tbb::blocked_range<NodeID>(0, n), [&](const tbb::blocked_range<NodeID> &r) {
    NodeID &local_isolated_nodes = isolated_nodes.local();
    NodeWeight &local_isolated_weights = isolated_nodes_weights.local();

    for (NodeID u = r.begin(); u != r.end(); ++u) {
      if (nodes[u] == nodes[u + 1]) {
        ++local_isolated_nodes;
        local_isolated_weights += is_weighted ? node_weights[u] : 1;
      }
    }
  });

  return {isolated_nodes.combine(std::plus{}), isolated_nodes_weights.combine(std::plus{})};
}

NodePermutations rearrange_and_remove_isolated_nodes(const bool remove_isolated_nodes, PartitionContext &p_ctx,
                                                     StaticArray<EdgeID> &nodes, StaticArray<NodeID> &edges,
                                                     StaticArray<NodeWeight> &node_weights,
                                                     StaticArray<EdgeWeight> &edge_weights,
                                                     NodeWeight total_node_weight) {
  START_TIMER(TIMER_ALLOCATION);
  StaticArray<EdgeID> tmp_nodes(nodes.size());
  StaticArray<NodeID> tmp_edges(edges.size());
  StaticArray<NodeWeight> tmp_node_weights(node_weights.size());
  StaticArray<EdgeWeight> tmp_edge_weights(edge_weights.size());
  STOP_TIMER();

  // if we are about to remove all isolated nodes, we place them to the end of the graph data structure
  // this way, we can just cut them off without doing further work
  START_TIMER("Rearrange input graph");
  NodePermutations permutations = sort_by_degree_buckets(nodes, remove_isolated_nodes);
  build_permuted_graph(nodes, edges, node_weights, edge_weights, permutations, tmp_nodes, tmp_edges, tmp_node_weights,
                       tmp_edge_weights);
  std::swap(nodes, tmp_nodes);
  std::swap(edges, tmp_edges);
  std::swap(node_weights, tmp_node_weights);
  std::swap(edge_weights, tmp_edge_weights);
  STOP_TIMER();

  if (remove_isolated_nodes) {
    if (total_node_weight == -1) {
      if (node_weights.size() == 0) {
        total_node_weight = nodes.size() - 1;
      } else {
        total_node_weight = parallel::accumulate(node_weights);
      }
    }

    const auto [isolated_nodes, isolated_nodes_weight] = find_isolated_nodes_info(nodes, node_weights);

    const NodeID old_n = nodes.size() - 1;
    const NodeID new_n = old_n - isolated_nodes;
    const NodeWeight new_weight = total_node_weight - isolated_nodes_weight;

    const BlockID k = p_ctx.k;
    const double old_max_block_weight = (1 + p_ctx.epsilon) * std::ceil(1.0 * total_node_weight / k);
    const double new_epsilon = old_max_block_weight / std::ceil(1.0 * new_weight / k) - 1;
    p_ctx.epsilon = new_epsilon;

    nodes.restrict(new_n + 1);
    if (!node_weights.empty()) { node_weights.restrict(new_n); }
  }

  return permutations;
}

PartitionedGraph revert_isolated_nodes_removal(PartitionedGraph p_graph, const NodeID num_isolated_nodes,
                                               const PartitionContext &p_ctx) {
  const Graph &graph = p_graph.graph();
  const NodeID num_nonisolated_nodes = graph.n() - num_isolated_nodes;

  StaticArray<BlockID> partition(graph.n()); // n() should include isolated nodes now
  // copy partition of non-isolated nodes
  tbb::parallel_for(static_cast<NodeID>(0), static_cast<NodeID>(num_nonisolated_nodes),
                    [&](const NodeID u) { partition[u] = p_graph.block(u); });

  // now append the isolated ones
  const BlockID k = p_graph.k();
  auto block_weights = p_graph.take_block_weights();
  BlockID b = 0;

  // TODO parallelize this
  for (NodeID u = num_nonisolated_nodes; u < num_nonisolated_nodes + num_isolated_nodes; ++u) {
    while (b + 1 < k && block_weights[b] + graph.node_weight(u) > p_ctx.max_block_weight(b)) { ++b; }
    partition[u] = b;
    block_weights[b] += graph.node_weight(u);
  }

  return {graph, k, std::move(partition)};
}

std::pair<NodeID, NodeID> find_furthest_away_node(const Graph &graph, const NodeID start_node, Queue<NodeID> &queue,
                                                  Marker<> &marker) {
  queue.push_tail(start_node);
  marker.set<true>(start_node);

  NodeID current_distance = 0;
  NodeID last_node = start_node;
  NodeID remaining_nodes_in_level = 1;
  NodeID nodes_in_next_level = 0;

  while (!queue.empty()) {
    const NodeID u = queue.head();
    queue.pop_head();
    last_node = u;

    for (const NodeID v : graph.adjacent_nodes(u)) {
      if (marker.get(v)) continue;
      queue.push_tail(v);
      marker.set<true>(v);
      ++nodes_in_next_level;
    }

    // keep track of distance from start_node
    ASSERT(remaining_nodes_in_level > 0);
    --remaining_nodes_in_level;
    if (remaining_nodes_in_level == 0) {
      ++current_distance;
      remaining_nodes_in_level = nodes_in_next_level;
      nodes_in_next_level = 0;
    }
  }
  ASSERT(current_distance > 0);
  --current_distance;

  // bfs did not scan the whole graph, i.e., we have disconnected components
  if (marker.first_unmarked_element() < graph.n()) {
    last_node = marker.first_unmarked_element();
    current_distance = std::numeric_limits<NodeID>::max(); // infinity
  }

  marker.reset();
  queue.clear();
  return {last_node, current_distance};
}
} // namespace kaminpar<|MERGE_RESOLUTION|>--- conflicted
+++ resolved
@@ -85,242 +85,6 @@
   p_graph.reinit_block_weights();
 }
 
-
-<<<<<<< HEAD
-  // count number of nodes and edges in each block
-  START_TIMER("Count block size");
-  tbb::enumerable_thread_specific<scalable_vector<NodeID>> tl_num_nodes_in_block{
-      [&] { return scalable_vector<NodeID>(p_graph.k()); }};
-  tbb::enumerable_thread_specific<scalable_vector<EdgeID>> tl_num_edges_in_block{
-      [&] { return scalable_vector<EdgeID>(p_graph.k()); }};
-
-  tbb::parallel_for(tbb::blocked_range<NodeID>(0, graph.n()), [&](auto &r) {
-    auto &num_nodes_in_block = tl_num_nodes_in_block.local();
-    auto &num_edges_in_block = tl_num_edges_in_block.local();
-
-    for (NodeID u = r.begin(); u != r.end(); ++u) {
-      const BlockID u_block = p_graph.block(u);
-      ++num_nodes_in_block[u_block];
-      for (const NodeID v : graph.adjacent_nodes(u)) {
-        if (p_graph.block(v) == u_block) { ++num_edges_in_block[u_block]; }
-      }
-    }
-  });
-  STOP_TIMER();
-
-  START_TIMER("Merge block sizes");
-  tbb::parallel_for(static_cast<BlockID>(0), p_graph.k(), [&](const BlockID b) {
-    NodeID num_nodes = p_graph.final_k(b); // padding for sequential subgraph extraction
-    EdgeID num_edges = 0;
-    for (auto &local_num_nodes : tl_num_nodes_in_block) { num_nodes += local_num_nodes[b]; }
-    for (auto &local_num_edges : tl_num_edges_in_block) { num_edges += local_num_edges[b]; }
-    start_positions[b + 1].nodes_start_pos = num_nodes;
-    start_positions[b + 1].edges_start_pos = num_edges;
-  });
-  parallel::prefix_sum(start_positions.begin(), start_positions.end(), start_positions.begin());
-  STOP_TIMER();
-
-  //  for (const BlockID b : p_graph.blocks()) {
-  //    LOG << "b " << b << " nstart " << start_positions[b].nodes_start_pos << " mstart " << start_positions[b].edges_start_pos;
-  //  }
-  //    LOG << "b " << p_graph.k() << " nstart " << start_positions[p_graph.k()].nodes_start_pos << " mstart " << start_positions[p_graph.k()].edges_start_pos;
-
-  // build temporary bucket array in nodes array
-  START_TIMER("Build bucket array");
-  tbb::parallel_for(static_cast<NodeID>(0), p_graph.n(), [&](const NodeID u) {
-    const BlockID b = p_graph.block(u);
-    const NodeID pos_in_subgraph = bucket_index[b]++;
-    const NodeID pos = start_positions[b].nodes_start_pos + pos_in_subgraph;
-    subgraph_memory.nodes[pos] = u;
-    mapping[u] = pos_in_subgraph; // concurrent random access write
-  });
-  STOP_TIMER();
-
-  const bool is_node_weighted = p_graph.graph().is_node_weighted();
-  const bool is_edge_weighted = p_graph.graph().is_edge_weighted();
-
-  // build graph
-  START_TIMER("Construct subgraphs");
-  tbb::parallel_for(static_cast<BlockID>(0), p_graph.k(), [&](const BlockID b) {
-    const NodeID nodes_start_pos = start_positions[b].nodes_start_pos;
-    EdgeID e = 0;                                  // edge = in subgraph
-    for (NodeID u = 0; u < bucket_index[b]; ++u) { // u = in subgraph
-      const NodeID pos = nodes_start_pos + u;
-      const NodeID u_prime = subgraph_memory.nodes[pos]; // u_prime = in graph
-      subgraph_memory.nodes[pos] = e;
-      if (is_node_weighted) { subgraph_memory.node_weights[pos] = graph.node_weight(u_prime); }
-
-      const EdgeID e0 = start_positions[b].edges_start_pos;
-
-      for (const auto [e_prime, v_prime] : graph.neighbors(u_prime)) { // e_prime, v_prime = in graph
-        if (p_graph.block(v_prime) == b) {                             // only keep internal edges
-          if (is_edge_weighted) { subgraph_memory.edge_weights[e0 + e] = graph.edge_weight(e_prime); }
-          subgraph_memory.edges[e0 + e] = mapping[v_prime];
-          ++e;
-        }
-      }
-    }
-
-    subgraph_memory.nodes[nodes_start_pos + bucket_index[b]] = e;
-  });
-  STOP_TIMER();
-
-  START_TIMER("Create graph objects");
-  tbb::parallel_for(static_cast<BlockID>(0), p_graph.k(), [&](const BlockID b) {
-    const NodeID n0 = start_positions[b].nodes_start_pos;
-    const EdgeID m0 = start_positions[b].edges_start_pos;
-    const NodeID n = start_positions[b + 1].nodes_start_pos - n0 - p_graph.final_k(b);
-    const EdgeID m = start_positions[b + 1].edges_start_pos - m0;
-
-    StaticArray<EdgeID> nodes(n0, n + 1, subgraph_memory.nodes);
-    StaticArray<NodeID> edges(m0, m, subgraph_memory.edges);
-    StaticArray<NodeWeight> node_weights(is_node_weighted * n0, is_node_weighted * n, subgraph_memory.node_weights);
-    StaticArray<EdgeWeight> edge_weights(is_edge_weighted * m0, is_edge_weighted * m, subgraph_memory.edge_weights);
-    subgraphs[b] = Graph{std::move(nodes), std::move(edges), std::move(node_weights), std::move(edge_weights)};
-  });
-  STOP_TIMER();
-
-  HEAVY_ASSERT([&] {
-    for (const BlockID b : p_graph.blocks()) {
-      LOG << "Validate " << b;
-      ALWAYS_ASSERT(validate_graph(subgraphs[b]));
-    }
-    return true;
-  });
-
-  return {std::move(subgraphs), std::move(mapping), std::move(start_positions)};
-}
-
-bool validate_graph(const Graph &graph) {
-  LOG << "Validate n=" << graph.n() << " m=" << graph.m();
-
-  for (NodeID u = 0; u < graph.n(); ++u) {
-    ALWAYS_ASSERT(graph.raw_nodes()[u] <= graph.raw_nodes()[u + 1])
-        << V(u) << V(graph.raw_nodes()[u]) << V(graph.raw_nodes()[u + 1]);
-  }
-
-  for (const NodeID u : graph.nodes()) {
-    for (const auto [e, v] : graph.neighbors(u)) {
-      ALWAYS_ASSERT(v < graph.n());
-      bool found_reverse = false;
-      for (const auto [e_prime, u_prime] : graph.neighbors(v)) {
-        ALWAYS_ASSERT(u_prime < graph.n());
-        if (u != u_prime) { continue; }
-        ALWAYS_ASSERT(graph.edge_weight(e) == graph.edge_weight(e_prime))
-            << V(e) << V(graph.edge_weight(e)) << V(e_prime) << V(graph.edge_weight(e_prime)) << " Edge from " << u
-            << " --> " << v << " --> " << u_prime;
-        found_reverse = true;
-        break;
-      }
-      ALWAYS_ASSERT(found_reverse) << u << " --> " << v << " exists with edge " << e << " but no reverse edge found!";
-    }
-  }
-  return true;
-}
-
-SequentialSubgraphExtractionResult extract_subgraphs_sequential(const PartitionedGraph &p_graph,
-                                                                const SubgraphMemoryStartPosition memory_position,
-                                                                SubgraphMemory &subgraph_memory,
-                                                                TemporarySubgraphMemory &tmp_subgraph_memory) {
-  ALWAYS_ASSERT(p_graph.k() == 2) << "Only suitable for bipartitions!";
-  ALWAYS_ASSERT(tmp_subgraph_memory.in_use == false);
-  tmp_subgraph_memory.in_use = true;
-
-  const bool is_node_weighted = p_graph.graph().is_node_weighted();
-  const bool is_edge_weighted = p_graph.graph().is_edge_weighted();
-
-  const BlockID final_k = p_graph.final_k(0) + p_graph.final_k(1);
-  tmp_subgraph_memory.ensure_size_nodes(p_graph.n() + final_k, is_node_weighted);
-
-  auto &nodes = tmp_subgraph_memory.nodes;
-  auto &edges = tmp_subgraph_memory.edges;
-  auto &node_weights = tmp_subgraph_memory.node_weights;
-  auto &edge_weights = tmp_subgraph_memory.edge_weights;
-  auto &mapping = tmp_subgraph_memory.mapping;
-
-  std::array<NodeID, 2> s_n{0, 0};
-  std::array<EdgeID, 2> s_m{0, 0};
-
-  // find graph sizes
-  for (const NodeID u : p_graph.nodes()) {
-    const BlockID b = p_graph.block(u);
-    tmp_subgraph_memory.mapping[u] = s_n[b]++;
-
-    for (const auto [e, v] : p_graph.neighbors(u)) {
-      if (p_graph.block(v) == b) { ++s_m[b]; }
-    }
-  }
-
-  // start position of subgraph[1] in common memory ds
-  const NodeID n1 = s_n[0] + p_graph.final_k(0);
-  const EdgeID m1 = s_m[0];
-
-  nodes[0] = 0;
-  nodes[n1] = 0;
-  tmp_subgraph_memory.ensure_size_edges(s_m[0] + s_m[1], is_edge_weighted);
-
-  // build extract graphs in temporary memory buffer
-  std::array<EdgeID, 2> next_edge_id{0, 0};
-
-  for (const NodeID u : p_graph.nodes()) {
-    const BlockID b = p_graph.block(u);
-
-    const NodeID n0 = b * n1; // either 0 or s_n[0] + final_k(0)
-    const EdgeID m0 = b * m1; // either 0 or s_m[0]
-
-    for (const auto [e, v] : p_graph.neighbors(u)) {
-      if (p_graph.block(v) == b) {
-        edges[m0 + next_edge_id[b]] = mapping[v];
-        if (is_edge_weighted) { edge_weights[m0 + next_edge_id[b]] = p_graph.edge_weight(e); }
-        ++next_edge_id[b];
-      }
-    }
-
-    nodes[n0 + mapping[u] + 1] = next_edge_id[b];
-    if (is_node_weighted) { node_weights[n0 + mapping[u]] = p_graph.node_weight(u); }
-  }
-
-  // copy graphs to subgraph_memory at memory_position
-  // THIS OPERATION OVERWRITES p_graph!
-  std::copy(nodes.begin(), nodes.begin() + p_graph.n() + final_k,
-            subgraph_memory.nodes.begin() + memory_position.nodes_start_pos);
-  std::copy(edges.begin(), edges.begin() + s_m[0] + s_m[1],
-            subgraph_memory.edges.begin() + memory_position.edges_start_pos);
-  if (is_node_weighted) {
-    std::copy(node_weights.begin(), node_weights.begin() + p_graph.n() + final_k,
-              subgraph_memory.node_weights.begin() + memory_position.nodes_start_pos);
-  }
-  if (is_edge_weighted) {
-    std::copy(edge_weights.begin(), edge_weights.begin() + s_m[0] + s_m[1],
-              subgraph_memory.edge_weights.begin() + memory_position.edges_start_pos);
-  }
-
-  tmp_subgraph_memory.in_use = false;
-
-  std::array<SubgraphMemoryStartPosition, 2> subgraph_positions;
-  subgraph_positions[0].nodes_start_pos = memory_position.nodes_start_pos;
-  subgraph_positions[0].edges_start_pos = memory_position.edges_start_pos;
-  subgraph_positions[1].nodes_start_pos = memory_position.nodes_start_pos + n1;
-  subgraph_positions[1].edges_start_pos = memory_position.edges_start_pos + m1;
-
-  auto create_graph = [&](const NodeID n0, const NodeID n, const EdgeID m0, const EdgeID m) {
-    StaticArray<EdgeID> s_nodes(memory_position.nodes_start_pos + n0, n + 1, subgraph_memory.nodes);
-    StaticArray<NodeID> s_edges(memory_position.edges_start_pos + m0, m, subgraph_memory.edges);
-    StaticArray<NodeWeight> s_node_weights(is_node_weighted * (memory_position.nodes_start_pos + n0),
-                                           is_node_weighted * n, subgraph_memory.node_weights);
-    StaticArray<EdgeWeight> s_edge_weights(is_edge_weighted * (memory_position.edges_start_pos + m0),
-                                           is_edge_weighted * m, subgraph_memory.edge_weights);
-    return Graph{tag::seq, std::move(s_nodes), std::move(s_edges), std::move(s_node_weights),
-                 std::move(s_edge_weights)};
-  };
-
-  std::array<Graph, 2> subgraphs{create_graph(0, s_n[0], 0, s_m[0]), create_graph(n1, s_n[1], m1, s_m[1])};
-
-  return {std::move(subgraphs), std::move(subgraph_positions)};
-}
-=======
->>>>>>> 86307934
-
 /*
  * Builds a node permutation perm[x] such that the following condition is satisfied:
  * let
