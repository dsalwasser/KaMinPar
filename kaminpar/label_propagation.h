--- conflicted
+++ resolved
@@ -846,12 +846,7 @@
                 }
 
                 for (NodeID u = 0; u < to - from; ++u) {
-<<<<<<< HEAD
-                    KASSERT(
-                        (_graph->degree(u) == 0 || hit[u]), V(from) << V(u + from) << V(to) << V(_graph->degree(u)));
-=======
                     KASSERT(_graph->degree(u) == 0u || hit[u], V(_graph->degree(u)) << V(from) << V(u + from) << V(to));
->>>>>>> 5f6aa1cd
                 }
 
                 return true;
