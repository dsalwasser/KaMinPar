#include "kaminpar/datastructure/static_array.h"
#include "tests.h"

#include <gmock/gmock.h>
<<<<<<< HEAD
#include <ranges>
=======
>>>>>>> 46a03311

using ::testing::Eq;

namespace kaminpar {
TEST(StaticArrayTest, SimpleStorageTest) {
  StaticArray<int> array(10);
  for (std::size_t i = 0; i < 10; ++i) { array[i] = 10 * i; }
  for (std::size_t i = 0; i < 10; ++i) { EXPECT_THAT(array[i], Eq(10 * i)); }
  EXPECT_THAT(array.size(), Eq(10));
  EXPECT_FALSE(array.empty());
}

TEST(StaticArrayTest, IteratorTest) {
  StaticArray<int> array(10);
  for (std::size_t i = 0; i < 10; ++i) { array[i] = 10 * i; }
  std::size_t i{0};

  for (const int &v : array) {
    EXPECT_THAT(v, i * 10);
    ++i;
  }
}
} // namespace kaminpar<|MERGE_RESOLUTION|>--- conflicted
+++ resolved
@@ -2,10 +2,6 @@
 #include "tests.h"
 
 #include <gmock/gmock.h>
-<<<<<<< HEAD
-#include <ranges>
-=======
->>>>>>> 46a03311
 
 using ::testing::Eq;
 
@@ -28,4 +24,4 @@
     ++i;
   }
 }
-} // namespace kaminpar+}