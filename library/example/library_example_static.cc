#include <iostream>
#include <vector>

#include <kaminpar.h>

int main(int, char*[]) {
    const int k = 2;

    // graph from the manual
    std::vector<libkaminpar::EdgeID> nodes{0, 2, 5, 7, 9, 12};
    std::vector<libkaminpar::NodeID> edges{1, 4, 0, 2, 4, 1, 3, 2, 4, 0, 1, 3};

    libkaminpar::Partitioner partitioner = libkaminpar::PartitionerBuilder                                      //
                                           ::from_adjacency_array(nodes.size() - 1, nodes.data(), edges.data()) //
                                               .create();                                                       //

    partitioner.set_option("--threads", "6");    // use 6 cores
    partitioner.set_option("--epsilon", "0.04"); // allow 4% imbalance

<<<<<<< HEAD
    auto partition = partitioner.partition(k); // compute 16-way partition
=======
  auto partition = partitioner.partition(k); // compute 2-way partition
>>>>>>> a4db4d11

    std::vector<int> block_sizes(k);
    for (std::size_t i = 0; i < partitioner.partition_size(); ++i) {
        ++block_sizes[partition[i]];
    }

    std::cout << "Block sizes:" << std::endl;
    for (int b = 0; b < k; ++b) {
        std::cout << " block " << b << ": " << block_sizes[b] << std::endl;
    }

    return 0;
}<|MERGE_RESOLUTION|>--- conflicted
+++ resolved
@@ -17,11 +17,7 @@
     partitioner.set_option("--threads", "6");    // use 6 cores
     partitioner.set_option("--epsilon", "0.04"); // allow 4% imbalance
 
-<<<<<<< HEAD
     auto partition = partitioner.partition(k); // compute 16-way partition
-=======
-  auto partition = partitioner.partition(k); // compute 2-way partition
->>>>>>> a4db4d11
 
     std::vector<int> block_sizes(k);
     for (std::size_t i = 0; i < partitioner.partition_size(); ++i) {
@@ -34,4 +30,4 @@
     }
 
     return 0;
-}+}
