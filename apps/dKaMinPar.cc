/*******************************************************************************
 * Standalone binary for the distributed partitioner.
 *
 * @file:   dkaminpar.cc
 * @author: Daniel Seemaier
 * @date:   21.09.2021
 ******************************************************************************/
// clang-format off
#include "kaminpar-cli/dkaminpar_arguments.h"
#include "kaminpar-dist/context_io.h"
#include "kaminpar-dist/dkaminpar.h"
// clang-format on

#include <kagen.h>
#include <mpi.h>
#include <tbb/scalable_allocator.h>

#include "kaminpar-common/environment.h"
#include "kaminpar-common/heap_profiler.h"
#include "kaminpar-common/strutils.h"

#include "apps/io/dist_io.h"
#include "apps/io/dist_metis_parser.h"
#include "apps/io/dist_parhip_parser.h"
#include "apps/io/dist_skagen.h"

#ifdef KAMINPAR_HAVE_BACKWARD
#include <backward.hpp>
#endif

using namespace kaminpar;
using namespace kaminpar::dist;

namespace {

enum class IOKind {
  KAMINPAR,
  KAGEN,
  STREAMING_KAGEN
};

std::unordered_map<std::string, IOKind> get_io_kinds() {
  return {
      {"kaminpar", IOKind::KAMINPAR},
      {"kagen", IOKind::KAGEN},
      {"skagen", IOKind::STREAMING_KAGEN},
  };
}

struct ApplicationContext {
  bool dump_config = false;
  bool show_version = false;

  int seed = 0;
  int num_threads = 1;

  int repetitions = 0;

  int max_timer_depth = 3;

  bool heap_profiler_detailed = false;
  int heap_profiler_max_depth = 3;
  bool heap_profiler_print_structs = false;
  float heap_profiler_min_struct_size = 10;

  BlockID k = 0;

  bool quiet = false;
  bool experiment = false;
  bool check_input_graph = false;

  IOKind io_kind = IOKind::KAGEN;
  GraphDistribution io_distribution = GraphDistribution::BALANCED_EDGES;
  kagen::FileFormat io_format = kagen::FileFormat::EXTENSION;
  kagen::GraphDistribution io_kagen_distribution = kagen::GraphDistribution::BALANCE_EDGES;
  std::string io_skagen_graph_options;
  int io_skagen_chunks_per_pe;

  std::string graph_filename = "";
  std::string partition_filename = "";

  bool no_huge_pages = false;

  bool dry_run = false;
};

void setup_context(CLI::App &cli, ApplicationContext &app, Context &ctx) {
  cli.set_config("-C,--config", "", "Read parameters from a TOML configuration file.", false);
  cli.add_option_function<std::string>(
         "-P,--preset",
         [&](const std::string preset) { ctx = create_context_by_preset_name(preset); }
  )
      ->check(CLI::IsMember(get_preset_names()))
      ->description(R"(Use configuration preset:
  - default, fast:    fastest, but lower quality
  - strong:           slower, but higher quality
  - europar23-fast:   dKaMinPar-Fast configuration evaluated in the TR / Euro-Par'23 paper
  - europar23-strong: dKaMinPar-Strong configuration evaluated in the TR / Euro-Par'23 paper; requires MtKaHyPar)"
      );

  // Mandatory
  auto *mandatory = cli.add_option_group("Application")->require_option(1);

  // Mandatory -> either dump config ...
  mandatory->add_flag("--dump-config", app.dump_config)
      ->configurable(false)
      ->description(R"(Print the current configuration and exit.
The output should be stored in a file and can be used by the -C,--config option.)");
  mandatory->add_flag("-v,--version", app.show_version, "Show version and exit.");

  // Mandatory -> ... or partition a graph
  auto *gp_group = mandatory->add_option_group("Partitioning")->silent();
  gp_group->add_option("-k,--k", app.k, "Number of blocks in the partition.")
      ->configurable(false)
      ->required();
  gp_group
      ->add_option(
          "-G,--graph",
          app.graph_filename,
          "Input graph in METIS (file extension *.graph or *.metis) "
          "or binary format (file extension *.bgf)."
      )
      ->configurable(false);

  // Application options
  cli.add_option("-s,--seed", app.seed, "Seed for random number generation.")
      ->default_val(app.seed);
  cli.add_flag("-q,--quiet", app.quiet, "Suppress all console output.");
  cli.add_option("-t,--threads", app.num_threads, "Number of threads to be used.")
      ->check(CLI::NonNegativeNumber)
      ->default_val(app.num_threads);
  cli.add_option("--io-format", app.io_format)
      ->transform(CLI::CheckedTransformer(kagen::GetInputFormatMap()).description(""))
      ->description(
          R"(Graph input format. By default, guess the file format from the file extension. Explicit options are:
  - metis:  text format used by the Metis family
  - parhip: binary format used by ParHiP (+ extensions))"
      )
      ->capture_default_str();
  cli.add_option("--io-kind", app.io_kind)
      ->transform(CLI::CheckedTransformer(get_io_kinds()).description(""))
      ->description(R"(Used IO for reading the input graph, possible options are:
  - kaminpar: use KaMinPar for IO
  - kagen:    use KaGen for IO
  - skagen:   use streaming KaGen for IO)")
      ->capture_default_str();
  cli.add_option("--io-distribution", app.io_distribution)
      ->transform(CLI::CheckedTransformer(get_graph_distributions()).description(""))
      ->description(R"(Graph distribution scheme used for KaMinPar IO, possible options are:
  - balanced-nodes:        distribute nodes such that each PE has roughly the same number of nodes
  - balanced-edges:        distribute edges such that each PE has roughly the same number of edges
  - balanced-memory-space: distribute graph such that each PE uses roughly the same memory space for the input graph)"
      )
      ->capture_default_str();
  cli.add_option("--io-kagen-distribution", app.io_kagen_distribution)
      ->transform(CLI::CheckedTransformer(kagen::GetGraphDistributionMap()).description(""))
      ->description(R"(Graph distribution scheme used for KaGen IO, possible options are:
  - balance-vertices: distribute vertices such that each PE has roughly the same number of vertices
  - balance-edges:    distribute edges such that each PE has roughly the same number of edges)")
      ->capture_default_str();
  cli.add_option("--io-skagen-graph", app.io_skagen_graph_options)
      ->description("The options used for generating the graph");
  cli.add_option("--io-skagen-chunks", app.io_skagen_chunks_per_pe)
      ->description("The number of chunks per PE that generation will be split into");
  cli.add_flag("-E,--experiment", app.experiment, "Use an output format that is easier to parse.");
  cli.add_option(
      "--max-timer-depth", app.max_timer_depth, "Set maximum timer depth shown in result summary."
  );
  cli.add_flag_function("-T,--all-timers", [&](auto) {
    app.max_timer_depth = std::numeric_limits<int>::max();
  });
  cli.add_option("-o,--output", app.partition_filename, "Output filename for the graph partition.")
      ->capture_default_str();
  cli.add_flag("--check-input-graph", app.check_input_graph, "Check input graph for errors.");

  cli.add_flag("--no-huge-pages", app.no_huge_pages, "Do not use huge pages via TBBmalloc.");
  cli.add_flag(
         "--max-overcommitment-factor",
         heap_profiler::max_overcommitment_factor,
         "Limit memory overcommitment to this factor times the total available system memory."
  )
      ->capture_default_str();

  // Heap profiler options
  if constexpr (kHeapProfiling) {
    auto *hp_group = cli.add_option_group("Heap Profiler");

    hp_group
        ->add_flag(
            "-H,--hp-print-detailed",
            app.heap_profiler_detailed,
            "Show all levels in the result summary."
        )
        ->capture_default_str();
    hp_group
        ->add_option(
            "--hp-max-depth",
            app.heap_profiler_max_depth,
            "Set maximum heap profiler depth shown in the result summary."
        )
        ->capture_default_str();
    hp_group
        ->add_flag(
            "--hp-print-structs",
            app.heap_profiler_print_structs,
            "Print data structure memory statistics in the result summary."
        )
        ->capture_default_str();
    hp_group
        ->add_option(
            "--hp-min-struct-size",
            app.heap_profiler_min_struct_size,
            "Sets the minimum size of a data structure in MiB to be included in the result summary."
        )
        ->capture_default_str()
        ->check(CLI::NonNegativeNumber);
  }

  cli.add_flag(
      "--dry-run",
      app.dry_run,
      "Only check the given command line arguments, but do not partition the graph."
  );

  cli.add_option(
         "--repetitions",
         app.repetitions,
         "Partition multiple time and output the best cut. Set 0 for just one run."
  )
      ->check(CLI::NonNegativeNumber)
      ->capture_default_str();

  // Algorithmic options
  create_all_options(&cli, ctx);
}

template <typename Lambda> void root_run(Lambda &&l) {
  if (mpi::get_comm_rank(MPI_COMM_WORLD) == 0) {
    l();
  }
}

template <typename Lambda> [[noreturn]] void root_run_and_exit(Lambda &&l) {
  root_run(std::forward<Lambda>(l));
  std::exit(MPI_Finalize());
}

NodeID load_kagen_graph(const ApplicationContext &app, dKaMinPar &partitioner) {
  using namespace kagen;

  KaGen generator(MPI_COMM_WORLD);
  generator.UseCSRRepresentation();
  if (app.check_input_graph) {
    generator.EnableUndirectedGraphVerification();
  }
  if (app.experiment) {
    generator.EnableBasicStatistics();
    generator.EnableOutput(true);
  }

  Graph graph = [&] {
    if (std::find(app.graph_filename.begin(), app.graph_filename.end(), ';') !=
        app.graph_filename.end()) {
      return generator.GenerateFromOptionString(app.graph_filename);
    } else {
      return generator.ReadFromFile(app.graph_filename, app.io_format, app.io_kagen_distribution);
    }
  }();

  auto vtxdist = BuildVertexDistribution<std::uint64_t>(graph, MPI_UINT64_T, MPI_COMM_WORLD);

  // If data types mismatch, we would need to allocate new memory for the graph; this is to do until
  // we actually need it ...
  std::vector<SInt> xadj = graph.TakeXadj<>();
  std::vector<SInt> adjncy = graph.TakeAdjncy<>();
  std::vector<SSInt> vwgt = graph.TakeVertexWeights<>();
  std::vector<SSInt> adjwgt = graph.TakeEdgeWeights<>();

  static_assert(sizeof(SInt) == sizeof(GlobalNodeID));
  static_assert(sizeof(SInt) == sizeof(GlobalEdgeID));
  static_assert(sizeof(SSInt) == sizeof(GlobalNodeWeight));
  static_assert(sizeof(SSInt) == sizeof(GlobalEdgeWeight));

  auto *xadj_ptr = reinterpret_cast<GlobalNodeID *>(xadj.data());
  auto *adjncy_ptr = reinterpret_cast<GlobalNodeID *>(adjncy.data());
  auto *vwgt_ptr = vwgt.empty() ? nullptr : reinterpret_cast<GlobalNodeWeight *>(vwgt.data());
  auto *adjwgt_ptr = adjwgt.empty() ? nullptr : reinterpret_cast<GlobalEdgeWeight *>(adjwgt.data());

  // Pass the graph to the partitioner --
  partitioner.import_graph(vtxdist.data(), xadj_ptr, adjncy_ptr, vwgt_ptr, adjwgt_ptr);

  return graph.vertex_range.second - graph.vertex_range.first;
}

NodeID load_skagen_graph(const ApplicationContext &app, bool compression, dKaMinPar &partitioner) {
  DistributedGraph graph = [&] {
    if (compression) {
      return DistributedGraph(
          std::make_unique<DistributedCompressedGraph>(io::skagen::compressed_streaming_generate(
              app.io_skagen_graph_options, app.io_skagen_chunks_per_pe, MPI_COMM_WORLD
          ))
      );
    } else {
      return DistributedGraph(
          std::make_unique<DistributedCSRGraph>(io::skagen::csr_streaming_generate(
              app.io_skagen_graph_options, app.io_skagen_chunks_per_pe, MPI_COMM_WORLD
          ))
      );
    }
  }();
  const NodeID n = graph.n();

  partitioner.import_graph(std::move(graph));
  return n;
}

NodeID load_csr_graph(const ApplicationContext &app, dKaMinPar &partitioner) {
  const auto read_graph = [&] {
    switch (app.io_format) {
    case kagen::FileFormat::METIS:
      return io::metis::csr_read(app.graph_filename, app.io_distribution, false, MPI_COMM_WORLD);
    case kagen::FileFormat::PARHIP:
      return io::parhip::csr_read(app.graph_filename, app.io_distribution, false, MPI_COMM_WORLD);
    default:
      root_run_and_exit([&] {
        LOG_ERROR << "To read graphs not stored in METIS/ParHIP format, use KaGen as the IO!";
      });
    }
  };

  DistributedGraph graph(std::make_unique<DistributedCSRGraph>(read_graph()));
  const NodeID n = graph.n();

  partitioner.import_graph(std::move(graph));
  return n;
}

NodeID load_compressed_graph(const ApplicationContext &app, dKaMinPar &partitioner) {
  const auto read_graph = [&] {
    switch (app.io_format) {
    case kagen::FileFormat::METIS:
      return io::metis::compress_read(
          app.graph_filename, app.io_distribution, false, MPI_COMM_WORLD
      );
    case kagen::FileFormat::PARHIP:
      return io::parhip::compressed_read(
          app.graph_filename, app.io_distribution, false, MPI_COMM_WORLD
      );
    default:
      root_run_and_exit([&] {
        LOG_ERROR << "Only graphs stored in METIS or ParHIP format can be compressed!";
      });
    }
  };

  DistributedGraph graph(std::make_unique<DistributedCompressedGraph>(read_graph()));
  const NodeID n = graph.n();

  partitioner.import_graph(std::move(graph));
  return n;
}

void run_partitioner(
    dKaMinPar &partitioner, std::vector<BlockID> &partition, const ApplicationContext &app
) {
#ifdef KAMINPAR_HAVE_BACKWARD
  backward::MPIErrorHandler mpi_error_handler(MPI_COMM_WORLD);
  backward::SignalHandling sh;
#endif // KAMINPAR_HAVE_BACKWARD

  if (app.repetitions == 0) {
    partitioner.compute_partition(app.k, partition.data());
<<<<<<< HEAD
=======
    return;
>>>>>>> c8f3a1af
  }

  START_HEAP_PROFILER("Input Graph Allocation");
  std::vector<GlobalEdgeWeight> cuts;
  GlobalEdgeWeight best_cut = std::numeric_limits<GlobalEdgeWeight>::max();
  std::vector<BlockID> best_partition(partition.size());
  STOP_HEAP_PROFILER();

  for (int repetition = 0; repetition < app.repetitions; ++repetition) {
    const GlobalEdgeWeight cut = partitioner.compute_partition(app.k, partition.data());
    cuts.push_back(cut);

    if (cut < best_cut) {
      std::swap(best_partition, partition);
      best_cut = cut;
    }
  }

  root_run([&] {
    const GlobalEdgeWeight cut_sum =
        std::accumulate(cuts.begin(), cuts.end(), static_cast<GlobalNodeWeight>(0));
    const double avg_cut = 1.0 * cut_sum / cuts.size();
    const GlobalEdgeWeight worst_cut = *std::max_element(cuts.begin(), cuts.end());

    LOG;
    LOG << "Worst cut: " << worst_cut;
    LOG << "Avg. cut:  " << avg_cut;
    LOG << "Best cut:  " << best_cut;
  });
}

} // namespace

int main(int argc, char *argv[]) {
  int provided, rank;
  MPI_Init_thread(&argc, &argv, MPI_THREAD_FUNNELED, &provided);
  MPI_Comm_rank(MPI_COMM_WORLD, &rank);

  CLI::App cli("dKaMinPar: (Somewhat) Minimal Distributed Deep Multilevel "
               "Graph Partitioner");
  ApplicationContext app;
  Context ctx = create_default_context();
  setup_context(cli, app, ctx);
  CLI11_PARSE(cli, argc, argv);

  if (app.dump_config) {
    root_run_and_exit([&] {
      CLI::App dump;
      create_all_options(&dump, ctx);
      std::cout << dump.config_to_str(true, true);
    });
  }

  if (app.show_version) {
    root_run_and_exit([&] { std::cout << Environment::GIT_SHA1 << std::endl; });
  }

  if (app.dry_run) {
    std::exit(MPI_Finalize());
  }

  // If available, use huge pages for large allocations
  scalable_allocation_mode(TBBMALLOC_USE_HUGE_PAGES, !app.no_huge_pages);

  ENABLE_HEAP_PROFILER();

  dKaMinPar partitioner(MPI_COMM_WORLD, app.num_threads, ctx);
  dKaMinPar::reseed(app.seed);

  if (app.quiet) {
    partitioner.set_output_level(OutputLevel::QUIET);
  } else if (app.experiment) {
    partitioner.set_output_level(OutputLevel::EXPERIMENT);
  }

  partitioner.context().debug.graph_filename = str::extract_basename(app.graph_filename);
  partitioner.set_max_timer_depth(app.max_timer_depth);
  if constexpr (kHeapProfiling) {
    auto &global_heap_profiler = heap_profiler::HeapProfiler::global();

    global_heap_profiler.set_max_depth(app.heap_profiler_max_depth);
    global_heap_profiler.set_print_data_structs(app.heap_profiler_print_structs);
    global_heap_profiler.set_min_data_struct_size(app.heap_profiler_min_struct_size);

    if (app.heap_profiler_detailed) {
      global_heap_profiler.set_experiment_summary_options();
    }
  }

  START_HEAP_PROFILER("Input Graph Allocation");
  // Load the graph via KaGen or via our graph compressor.
  const NodeID n = [&] {
    if (app.io_kind == IOKind::KAMINPAR) {
      if (ctx.compression.enabled) {
        return load_compressed_graph(app, partitioner);
      }

      return load_csr_graph(app, partitioner);
    }

    if (app.io_kind == IOKind::STREAMING_KAGEN) {
      return load_skagen_graph(app, ctx.compression.enabled, partitioner);
    } else if (ctx.compression.enabled) {
      root_run([] {
        LOG_WARNING << "Disabling graph compression since it is not supported with KaGen-IO!";
      });
    }

    return load_kagen_graph(app, partitioner);
  }();

  // Allocate memory for the partition
  std::vector<BlockID> partition(n);
  STOP_HEAP_PROFILER();

  run_partitioner(partitioner, partition, app);

  if (!app.partition_filename.empty()) {
    dist::io::partition::write(app.partition_filename, partition);
  }

  DISABLE_HEAP_PROFILER();

  return MPI_Finalize();
}<|MERGE_RESOLUTION|>--- conflicted
+++ resolved
@@ -370,10 +370,7 @@
 
   if (app.repetitions == 0) {
     partitioner.compute_partition(app.k, partition.data());
-<<<<<<< HEAD
-=======
     return;
->>>>>>> c8f3a1af
   }
 
   START_HEAP_PROFILER("Input Graph Allocation");
