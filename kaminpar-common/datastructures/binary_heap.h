/*******************************************************************************
 * Hand rolled priority queues.
 *
 * @file:   binary_heap.h
 * @author: Daniel Seemaier
 * @date:   21.09.2021
 ******************************************************************************/
#pragma once

#include <limits>
#include <utility>
#include <vector>

#include "kaminpar-common/assert.h"
#include "kaminpar-common/datastructures/scalable_vector.h"

namespace kaminpar {

namespace binary_heap {

template <typename Key> struct max_heap_comparator {
  constexpr static auto kMinValue = std::numeric_limits<Key>::max();
  bool operator()(Key a, Key b) {
    return b > a;
  }
};

template <typename Key> struct min_heap_comparator {
  constexpr static auto kMinValue = std::numeric_limits<Key>::lowest();
  bool operator()(Key a, Key b) {
    return a > b;
  }
};

} // namespace binary_heap

//! Addressable binary heap with fixed capacity.
/*
 * The next class is based on iq_queue from the RoutingKit project
 *
 * Copyright (c) 2016, RoutingKit contributors
 * All rights reserved.
 *
 * Redistribution and use in source and binary forms, with or without
 * modification, are permitted provided that the following conditions are met:
 *
 * Redistributions of source code must retain the above copyright notice, this
 * list of conditions and the following disclaimer. Redistributions in binary
 * form must reproduce the above copyright notice, this list of conditions and
 * the following disclaimer in the documentation and/or other materials provided
 * with the distribution.
 *
 * THIS SOFTWARE IS PROVIDED BY THE COPYRIGHT HOLDERS AND CONTRIBUTORS "AS IS"
 * AND ANY EXPRESS OR IMPLIED WARRANTIES, INCLUDING, BUT NOT LIMITED TO, THE
 * IMPLIED WARRANTIES OF MERCHANTABILITY AND FITNESS FOR A PARTICULAR PURPOSE
 * ARE DISCLAIMED. IN NO EVENT SHALL THE COPYRIGHT HOLDER OR CONTRIBUTORS BE
 * LIABLE FOR ANY DIRECT, INDIRECT, INCIDENTAL, SPECIAL, EXEMPLARY, OR
 * CONSEQUENTIAL DAMAGES (INCLUDING, BUT NOT LIMITED TO, PROCUREMENT OF
 * SUBSTITUTE GOODS OR SERVICES; LOSS OF USE, DATA, OR PROFITS; OR BUSINESS
 * INTERRUPTION) HOWEVER CAUSED AND ON ANY THEORY OF LIABILITY, WHETHER IN
 * CONTRACT, STRICT LIABILITY, OR TORT (INCLUDING NEGLIGENCE OR OTHERWISE)
 * ARISING IN ANY WAY OUT OF THE USE OF THIS SOFTWARE, EVEN IF ADVISED OF THE
 * POSSIBILITY OF SUCH DAMAGE.
 */
template <typename Key, template <typename> typename Comparator> class SharedBinaryHeap {
  using ID = std::size_t;
  static constexpr std::size_t kTreeArity = 4;

public:
  static constexpr ID kInvalidID = std::numeric_limits<ID>::max();

  explicit SharedBinaryHeap(const ID shared_capacity, std::size_t *handles) noexcept
      : _capacity(shared_capacity),
        _heap(),
        _id_pos(handles) {}

  SharedBinaryHeap(const SharedBinaryHeap &) = delete;
  SharedBinaryHeap &operator=(const SharedBinaryHeap &) = delete;

  SharedBinaryHeap(SharedBinaryHeap &&) noexcept = default;
  SharedBinaryHeap &operator=(SharedBinaryHeap &&) noexcept = default;

  [[nodiscard]] bool empty() const {
    return _heap.empty();
  }

  [[nodiscard]] std::size_t size() const {
    return _heap.size();
  }

  [[nodiscard]] std::size_t shared_capacity() const {
    return _capacity;
  }

  [[nodiscard]] bool contains(const ID id) const {
    KASSERT(id < shared_capacity());
    return _id_pos[id] != kInvalidID;
  }

  Key key(const ID id) const {
    KASSERT(contains(id));
    return _heap[_id_pos[id]].key;
  }

  [[nodiscard]] ID peek_id() const {
    KASSERT(!empty());
    return _heap.front().id;
  }

  Key peek_key() const {
    KASSERT(!empty());
    return _heap.front().key;
  }

  void remove(const ID id) {
    KASSERT(contains(id));
    decrease_priority(id, Comparator<Key>::kMinValue);
    pop();
    KASSERT(!contains(id));
  }

  void pop() {
    KASSERT(!empty());
    std::swap(_heap.front(), _heap.back());
    _id_pos[_heap.front().id] = 0;
    _id_pos[_heap.back().id] = kInvalidID;
    _heap.pop_back();
    sift_down(0);
  }

  void push(const ID id, const Key &key) {
    KASSERT(!contains(id));
    const std::size_t pos = size();
    _heap.emplace_back(id, key);
    _id_pos[id] = pos;
    sift_up(pos);
  }

  void push_or_change_priority(const ID id, const Key &new_key) {
    if (contains(id)) {
      change_priority(id, new_key);
    } else {
      push(id, new_key);
    }
  }

  void change_priority(const ID id, const Key &new_key) {
    const Key &old_key = key(id);
    if (_comparator(new_key, old_key)) {
      increase_priority(id, new_key);
    } else if (_comparator(old_key, new_key)) {
      decrease_priority(id, new_key);
    }
  }

  void clear() {
    for (const auto &entry : _heap) {
      _id_pos[entry.id] = kInvalidID;
    }
    _heap.clear();
  }

  // *NOTE*: "decrease" is in respect to the priority
  // e.g., decreasing an integral key in a BinaryMinHeap *increases* its
  // priority hence, *increase_priority* must be called instead of
  // decrease_priority
  void decrease_priority(const ID id, const Key &new_key) {
    KASSERT(contains(id));
    KASSERT(_comparator(key(id), new_key));
    _heap[_id_pos[id]].key = new_key;
    sift_up(_id_pos[id]);
  }

  // deprecated
  void decrease_priority_by(const ID id, const Key &delta) {
    KASSERT(contains(id));
    KASSERT(delta > 0);
    decrease_priority(id, key(id) - delta);
  }

  void increase_priority(const ID id, const Key &new_key) {
    KASSERT(contains(id));
    KASSERT(_comparator(new_key, key(id)));
    _heap[_id_pos[id]].key = new_key;
    sift_down(_id_pos[id]);
  }

  void resize(std::size_t) {
    throw std::runtime_error("cannot be resized");
  }

private:
  struct HeapElement {
    HeapElement() noexcept : id(kInvalidID), key(0) {}
    HeapElement(const ID id, const Key &key) noexcept : id(id), key(key) {}
    ID id;
    Key key;
  };

  void sift_up(std::size_t pos) {
    while (pos != 0) {
      const std::size_t parent = (pos - 1) / kTreeArity;
      if (_comparator(_heap[parent].key, _heap[pos].key)) {
        std::swap(_heap[pos], _heap[parent]);
        std::swap(_id_pos[_heap[pos].id], _id_pos[_heap[parent].id]);
      }
      pos = parent;
    }
  }

  void sift_down(std::size_t pos) {
    while (true) {
      const std::size_t first_child = kTreeArity * pos + 1;
      if (first_child >= size()) {
        return;
      }

      std::size_t smallest_child = first_child;
      for (std::size_t c = first_child + 1; c < std::min(kTreeArity * pos + kTreeArity + 1, size());
           ++c) {
        if (_comparator(_heap[smallest_child].key, _heap[c].key)) {
          smallest_child = c;
        }
      }

      if (_comparator(_heap[smallest_child].key, _heap[pos].key) ||
          _heap[smallest_child].key == _heap[pos].key) {
        return;
      }

      std::swap(_heap[pos], _heap[smallest_child]);
      std::swap(_id_pos[_heap[pos].id], _id_pos[_heap[smallest_child].id]);
      pos = smallest_child;
    }
  }

  ID _capacity;
  ScalableVector<HeapElement> _heap;
  std::size_t *_id_pos;
  Comparator<Key> _comparator{};
};

template <typename Key>
using SharedBinaryMaxHeap = SharedBinaryHeap<Key, binary_heap::max_heap_comparator>;

template <typename Key>
using SharedBinaryMinHeap = SharedBinaryHeap<Key, binary_heap::min_heap_comparator>;

//! Addressable binary heap with fixed capacity.
/*
 * The next class is based on iq_queue from the RoutingKit project
 *
 * Copyright (c) 2016, RoutingKit contributors
 * All rights reserved.
 *
 * Redistribution and use in source and binary forms, with or without
 * modification, are permitted provided that the following conditions are met:
 *
 * Redistributions of source code must retain the above copyright notice, this
 * list of conditions and the following disclaimer. Redistributions in binary
 * form must reproduce the above copyright notice, this list of conditions and
 * the following disclaimer in the documentation and/or other materials
 * provided with the distribution.
 *
 * THIS SOFTWARE IS PROVIDED BY THE COPYRIGHT HOLDERS AND CONTRIBUTORS "AS IS"
 * AND ANY EXPRESS OR IMPLIED WARRANTIES, INCLUDING, BUT NOT LIMITED TO, THE
 * IMPLIED WARRANTIES OF MERCHANTABILITY AND FITNESS FOR A PARTICULAR PURPOSE
 * ARE DISCLAIMED. IN NO EVENT SHALL THE COPYRIGHT HOLDER OR CONTRIBUTORS BE
 * LIABLE FOR ANY DIRECT, INDIRECT, INCIDENTAL, SPECIAL, EXEMPLARY, OR
 * CONSEQUENTIAL DAMAGES (INCLUDING, BUT NOT LIMITED TO, PROCUREMENT OF
 * SUBSTITUTE GOODS OR SERVICES; LOSS OF USE, DATA, OR PROFITS; OR BUSINESS
 * INTERRUPTION) HOWEVER CAUSED AND ON ANY THEORY OF LIABILITY, WHETHER IN
 * CONTRACT, STRICT LIABILITY, OR TORT (INCLUDING NEGLIGENCE OR OTHERWISE)
 * ARISING IN ANY WAY OUT OF THE USE OF THIS SOFTWARE, EVEN IF ADVISED OF THE
 * POSSIBILITY OF SUCH DAMAGE.
 */
template <typename Key, template <typename> typename Comparator> class BinaryHeap {
  using ID = std::size_t;

  static constexpr ID kInvalidID = std::numeric_limits<ID>::max();
  static constexpr std::size_t kTreeArity = 4;

public:
  explicit BinaryHeap(const std::size_t capacity)
      : _heap(capacity),
        _id_pos(capacity, kInvalidID),
        _size(0) {}

  BinaryHeap(const BinaryHeap &) = delete;
  BinaryHeap &operator=(const BinaryHeap &) = delete;

  BinaryHeap(BinaryHeap &&) noexcept = default;
  BinaryHeap &operator=(BinaryHeap &&) noexcept = default;

  [[nodiscard]] bool empty() const {
    return _size == 0;
  }

  [[nodiscard]] std::size_t size() const {
    return _size;
  }

  [[nodiscard]] std::size_t capacity() const {
    return _heap.size();
  }

  [[nodiscard]] bool contains(const ID id) const {
    KASSERT(id < capacity());
    return _id_pos[id] != kInvalidID;
  }

  Key key(const ID id) const {
    KASSERT(contains(id));
    return _heap[_id_pos[id]].key;
  }

  [[nodiscard]] ID peek_id() const {
    KASSERT(!empty());
    return _heap.front().id;
  }

  Key peek_key() const {
    KASSERT(!empty());
    return _heap.front().key;
  }

  void remove(const ID id) {
    KASSERT(contains(id));
    decrease_priority(id, Comparator<Key>::kMinValue);
    pop();
    KASSERT(!contains(id));
  }

  void clear() {
    for (std::size_t i = 0; i < _size; ++i) {
      _id_pos[_heap[i].id] = kInvalidID;
    }
    _size = 0;
  }

  void pop() {
    KASSERT(!empty());
    --_size;
    std::swap(_heap.front(), _heap[_size]);
    _id_pos[_heap[0].id] = 0;
    _id_pos[_heap[_size].id] = kInvalidID;
    sift_down(0);
  }

  void push(const ID id, const Key &key) {
    KASSERT(!contains(id));
    KASSERT(size() < _heap.size());
    const std::size_t pos = _size;
    ++_size;
    _heap[pos] = {id, key};
    _id_pos[id] = pos;
    sift_up(pos);
  }

  void push_or_change_priority(const ID id, const Key &new_key) {
    if (contains(id)) {
      change_priority(id, new_key);
    } else {
      push(id, new_key);
    }
  }

  void change_priority(const ID id, const Key &new_key) {
    const Key &old_key = key(id);
    if (_comparator(new_key, old_key)) {
      increase_priority(id, new_key);
    } else if (_comparator(old_key, new_key)) {
      decrease_priority(id, new_key);
    }
  }

  // *NOTE*: "decrease" is in respect to the priority
  // e.g., decreasing an integral key in a BinaryMinHeap *increases* its
  // priority hence, *increase_priority* must be called instead of
  // decrease_priority
  void decrease_priority(const ID id, const Key &new_key) {
    KASSERT(contains(id));
    KASSERT(_comparator(key(id), new_key));
    _heap[_id_pos[id]].key = new_key;
    sift_up(_id_pos[id]);
  }

  // deprecated
  void decrease_priority_by(const ID id, const Key &delta) {
    KASSERT(contains(id));
    KASSERT(delta > 0);
    decrease_priority(id, key(id) - delta);
  }

  void increase_priority(const ID id, const Key &new_key) {
    KASSERT(contains(id));
    KASSERT(_comparator(new_key, key(id)));
    _heap[_id_pos[id]].key = new_key;
    sift_down(_id_pos[id]);
  }

  void resize(const std::size_t capacity) {
    KASSERT(empty(), "heap should be empty when resizing it");
    _id_pos.resize(capacity, kInvalidID);
    _heap.resize(capacity);
  }

  [[nodiscard]] std::size_t memory_in_kb() const {
    return _id_pos.size() * sizeof(std::size_t) / 1000 + _heap.size() * sizeof(HeapElement) / 1000;
  }

private:
  struct HeapElement {
    HeapElement() noexcept : id(kInvalidID), key(0) {}
    HeapElement(const ID id, const Key &key) noexcept : id(id), key(key) {}
    ID id;
    Key key;
  };

  void sift_up(std::size_t pos) {
    while (pos != 0) {
      const std::size_t parent = (pos - 1) / kTreeArity;
      if (_comparator(_heap[parent].key, _heap[pos].key)) {
        std::swap(_heap[pos], _heap[parent]);
        std::swap(_id_pos[_heap[pos].id], _id_pos[_heap[parent].id]);
      }
      pos = parent;
    }
  }

  void sift_down(std::size_t pos) {
    while (true) {
      const std::size_t first_child = kTreeArity * pos + 1;
      if (first_child >= _size)
        return;

      std::size_t smallest_child = first_child;
      for (std::size_t c = first_child + 1; c < std::min(kTreeArity * pos + kTreeArity + 1, _size);
           ++c) {
        if (_comparator(_heap[smallest_child].key, _heap[c].key)) {
          smallest_child = c;
        }
      }

      if (_comparator(_heap[smallest_child].key, _heap[pos].key) ||
          _heap[smallest_child].key == _heap[pos].key) {
        return;
      }

      std::swap(_heap[pos], _heap[smallest_child]);
      std::swap(_id_pos[_heap[pos].id], _id_pos[_heap[smallest_child].id]);
      pos = smallest_child;
    }
  }

  std::vector<HeapElement> _heap;
  std::vector<std::size_t> _id_pos;
  std::size_t _size;
  Comparator<Key> _comparator{};
};

template <typename Key> using BinaryMaxHeap = BinaryHeap<Key, binary_heap::max_heap_comparator>;

template <typename Key> using BinaryMinHeap = BinaryHeap<Key, binary_heap::min_heap_comparator>;

template <
    typename ID,
    typename Key,
    template <typename> typename Comparator,
    template <typename...> typename Container = std::vector>
class DynamicBinaryForest {
  static constexpr std::size_t kTreeArity = 4;
  static constexpr ID kInvalidID = std::numeric_limits<ID>::max();

public:
  struct HeapElement {
    ID id;
    Key key;
  };

  explicit DynamicBinaryForest() {}

  explicit DynamicBinaryForest(const std::size_t capacity, const std::size_t heaps)
      : _id_pos(capacity, kInvalidID),
        _heaps(heaps) {}
  DynamicBinaryForest(const DynamicBinaryForest &) = delete;
  DynamicBinaryForest(DynamicBinaryForest &&) noexcept = default;
  DynamicBinaryForest &operator=(const DynamicBinaryForest &) = delete;
  DynamicBinaryForest &operator=(DynamicBinaryForest &&) noexcept = default;

  void init(const std::size_t capacity, const std::size_t heaps) {
    _id_pos.resize(capacity, kInvalidID);
    _heaps.resize(heaps);
  }

  std::size_t capacity() const {
    return _id_pos.size();
  }

  bool contains(const ID id) const {
    KASSERT(static_cast<std::size_t>(id) < _id_pos.size());
    return _id_pos[id] != kInvalidID;
  }

  void push(const std::size_t heap, const ID id, const Key key) {
    KASSERT(key != Comparator<Key>::kMinValue);
    KASSERT(_comparator(key, Comparator<Key>::kMinValue));

    _heaps[heap].push_back({id, key});
    _id_pos[id] = _heaps[heap].size() - 1;
    sift_up(heap, _id_pos[id]);
  }

  [[nodiscard]] ID peek_id(const std::size_t heap) const {
    KASSERT(!empty(heap));
    return _heaps[heap].front().id;
  }
  [[nodiscard]] Key peek_key(const std::size_t heap) const {
    KASSERT(!empty(heap));
    return _heaps[heap].front().key;
  }

  void remove(const std::size_t heap, const ID id) {
    decrease_priority(heap, id, Comparator<Key>::kMinValue);
    pop(heap);
  }

  void pop(const std::size_t heap) {
    _id_pos[_heaps[heap].back().id] = 0;
    _id_pos[_heaps[heap].front().id] = kInvalidID;
    std::swap(_heaps[heap].front(), _heaps[heap].back());
    _heaps[heap].pop_back();
    sift_down(heap, 0);
  }

  void push_or_change_priority(const std::size_t heap, const ID id, const Key &new_key) {
    if (contains(heap, id)) {
      change_priority(heap, id, new_key);
    } else {
      push(heap, id, new_key);
    }
  }

  void change_priority(const std::size_t heap, const ID id, const Key &new_key) {
    const Key &old_key = key(heap, id);
    if (_comparator(new_key, old_key)) {
      increase_priority(heap, id, new_key);
    } else if (_comparator(old_key, new_key)) {
      decrease_priority(heap, id, new_key);
    }
  }

  // *NOTE*: "decrease" is in respect to the priority
  // e.g., decreasing an integral key in a BinaryMinHeap *increases* its
  // priority hence, *increase_priority* must be called instead of
  // decrease_priority
  void decrease_priority(const std::size_t heap, const ID id, const Key &new_key) {
    KASSERT(contains(id));
    KASSERT(_comparator(key(heap, id), new_key));

    _heaps[heap][_id_pos[id]].key = new_key;
    sift_up(heap, _id_pos[id]);
  }

  void increase_priority(const std::size_t heap, const ID id, const Key &new_key) {
    KASSERT(contains(id));
    KASSERT(_comparator(new_key, key(heap, id)));

    _heaps[heap][_id_pos[id]].key = new_key;
    sift_down(heap, _id_pos[id]);
  }

  void clear(const std::size_t heap) {
    for (std::size_t i = 0; i < size(heap); ++i) {
      _id_pos[_heaps[heap][i].id] = kInvalidID;
    }
    _heaps[heap].clear();
  }

  void clear() {
    for (std::size_t i = 0; i < _heaps.size(); ++i) {
      clear(i);
    }
  }

  [[nodiscard]] std::size_t size(const std::size_t heap) const {
    return _heaps[heap].size();
  }

  [[nodiscard]] std::size_t size() const {
    std::size_t total_size = 0;
    for (std::size_t heap = 0; heap < _heaps.size(); ++heap) {
      total_size += size(heap);
    }
    return total_size;
  }

  [[nodiscard]] bool empty(const std::size_t heap) const {
    return _heaps[heap].empty();
  }

  const auto &elements(const std::size_t heap) const {
    return _heaps[heap];
  }

  Key key(const std::size_t heap, const std::size_t pos) const {
    KASSERT(heap < _heaps.size());
    KASSERT(pos < _id_pos.size());
    KASSERT(_id_pos[pos] < _heaps[heap].size());

    return _heaps[heap][_id_pos[pos]].key;
  }

private:
  void sift_up(const std::size_t heap, std::size_t pos) {
    while (pos != 0) {
      const std::size_t parent = (pos - 1) / kTreeArity;
      if (_comparator(_heaps[heap][parent].key, _heaps[heap][pos].key)) {
        swap(heap, pos, parent);
      }
      pos = parent;
    }
  }

  void sift_down(const std::size_t heap, std::size_t pos) {
    while (true) {
      const std::size_t first_child = kTreeArity * pos + 1;
      if (first_child >= size(heap))
        return;

      std::size_t smallest_child = first_child;
      for (std::size_t c = first_child + 1;
           c < std::min(kTreeArity * pos + kTreeArity + 1, size(heap));
           ++c) {
        if (_comparator(_heaps[heap][smallest_child].key, _heaps[heap][c].key)) {
          smallest_child = c;
        }
      }

      if (_comparator(_heaps[heap][smallest_child].key, _heaps[heap][pos].key) ||
          _heaps[heap][smallest_child].key == _heaps[heap][pos].key) {
        return;
      }

      swap(heap, pos, smallest_child);
      pos = smallest_child;
    }
  }

  void swap(const std::size_t heap, const std::size_t a, const std::size_t b) {
    std::swap(_id_pos[_heaps[heap][a].id], _id_pos[_heaps[heap][b].id]);
    std::swap(_heaps[heap][a], _heaps[heap][b]);
  }

  Container<std::size_t> _id_pos;
  std::vector<std::vector<HeapElement>> _heaps;
  Comparator<Key> _comparator{};
};

template <typename ID, typename Key, template <typename...> typename Container = std::vector>
using DynamicBinaryMaxForest =
    DynamicBinaryForest<ID, Key, binary_heap::max_heap_comparator, Container>;

template <typename ID, typename Key, template <typename...> typename Container = std::vector>
using DynamicBinaryMinForest =
    DynamicBinaryForest<ID, Key, binary_heap::min_heap_comparator, Container>;

template <typename ID, typename Key, template <typename...> typename Container = std::vector>
class AddressableDynamicBinaryMinMaxForest {
  using Self = AddressableDynamicBinaryMinMaxForest;

public:
  AddressableDynamicBinaryMinMaxForest() {}

  AddressableDynamicBinaryMinMaxForest(const std::size_t capacity, const std::size_t heaps)
      : _max_forest(capacity, heaps),
        _min_forest(capacity, heaps) {}

  AddressableDynamicBinaryMinMaxForest(const Self &) = delete;
  AddressableDynamicBinaryMinMaxForest &operator=(const Self &) = delete;

  AddressableDynamicBinaryMinMaxForest(Self &&) noexcept = default;
  AddressableDynamicBinaryMinMaxForest &operator=(Self &&) noexcept = default;

  void init(const std::size_t capacity, const std::size_t heaps) {
    _max_forest.init(capacity, heaps);
    _min_forest.init(capacity, heaps);
  }

  [[nodiscard]] inline std::size_t capacity() const {
    return _max_forest.capacity();
  }

  [[nodiscard]] inline std::size_t size() const {
    return _max_forest.size();
  }

  [[nodiscard]] inline std::size_t size(const std::size_t heap) const {
    return _max_forest.size(heap);
  }

  void push(const std::size_t heap, const ID id, const Key key) {
    _max_forest.push(heap, id, key);
    _min_forest.push(heap, id, key);
  }

  void change_priority(const std::size_t heap, const ID id, const Key key) {
    _max_forest.change_priority(heap, id, key);
    _min_forest.change_priority(heap, id, key);
  }

  Key key(const std::size_t heap, const ID id) const {
    KASSERT(_max_forest.contains(id));
    KASSERT(_min_forest.contains(id));
    KASSERT(_max_forest.key(heap, id) == _min_forest.key(heap, id));
    return _max_forest.key(heap, id);
  }

  [[nodiscard]] bool contains(const ID id) const {
    KASSERT(_max_forest.contains(id) == _min_forest.contains(id));
    return _max_forest.contains(id);
  }

  bool empty(const std::size_t heap) const {
    KASSERT(_max_forest.empty(heap) == _min_forest.empty(heap));
    return _max_forest.empty(heap);
  }

  [[nodiscard]] ID peek_min_id(const std::size_t heap) const {
    return _min_forest.peek_id(heap);
  }

  [[nodiscard]] ID peek_max_id(const std::size_t heap) const {
    return _max_forest.peek_id(heap);
  }

  [[nodiscard]] Key peek_min_key(const std::size_t heap) const {
    return _min_forest.peek_key(heap);
  }

  [[nodiscard]] Key peek_max_key(const std::size_t heap) const {
    return _max_forest.peek_key(heap);
  }

  void remove(const std::size_t heap, const ID id) {
    _max_forest.remove(heap, id);
    _min_forest.remove(heap, id);
  }

  void pop_min(const std::size_t heap) {
    _max_forest.remove(heap, _min_forest.peek_id(heap));
    _min_forest.pop(heap);
  }

  void pop_max(const std::size_t heap) {
    KASSERT(!_min_forest.empty(heap));
    KASSERT(!_max_forest.empty(heap));

    _min_forest.remove(heap, _max_forest.peek_id(heap));
    _max_forest.pop(heap);
  }

  void clear() {
    _min_forest.clear();
    _max_forest.clear();
  }

  void clear(const std::size_t heap) {
    _min_forest.clear(heap);
    _max_forest.clear(heap);
  }

  const auto &elements(const std::size_t heap) const {
    return _max_forest.elements(heap);
  }

private:
  DynamicBinaryMaxForest<ID, Key, Container> _max_forest;
  DynamicBinaryMinForest<ID, Key, Container> _min_forest;
};

template <typename ID, typename Key, template <typename...> typename Container = std::vector>
class DynamicBinaryMinMaxForest {
  struct HeapElement {
    ID complementary_pos;
    ID id;
    Key key;
  };

  template <template <typename> typename Comparator> class DynamicBinaryForest {
    static constexpr std::size_t kTreeArity = 4;
    static constexpr ID kInvalidID = std::numeric_limits<ID>::max();

  public:
    explicit DynamicBinaryForest() {}

    DynamicBinaryForest(const DynamicBinaryForest &) = delete;
    DynamicBinaryForest &operator=(const DynamicBinaryForest &) = delete;

    DynamicBinaryForest(DynamicBinaryForest &&) noexcept = default;
    DynamicBinaryForest &operator=(DynamicBinaryForest &&) noexcept = default;

    Container<HeapElement> *init(const std::size_t num_heaps) {
      _heaps.resize(num_heaps);
      return _heaps.data();
    }

    void init_complementary_data(Container<HeapElement> *complementary_heaps) {
      _complementary_heaps = complementary_heaps;
    }

    [[nodiscard]] bool empty(const std::size_t heap) const {
      return _heaps[heap].empty();
    }

    [[nodiscard]] std::size_t size(const std::size_t heap) const {
      return _heaps[heap].size();
    }

    HeapElement &push(const std::size_t heap, const ID id, const Key key) {
      KASSERT(key != Comparator<Key>::kMinValue);
      KASSERT(_comparator(key, Comparator<Key>::kMinValue));

      const std::size_t initial_pos = size(heap);
      _heaps[heap].emplace_back(0, id, key);

      const std::size_t final_pos = sift_up(heap, initial_pos);
      _heaps[heap][final_pos].complementary_pos = final_pos;

      return _heaps[heap][final_pos];
    }

    [[nodiscard]] const HeapElement &peek(const std::size_t heap) const {
      return _heaps[heap].front();
    }

    [[nodiscard]] ID peek_id(const std::size_t heap) const {
      return _heaps[heap].front().id;
    }

    [[nodiscard]] Key peek_key(const std::size_t heap) const {
      return _heaps[heap].front().key;
    }

    void pop(const std::size_t heap) {
      if (size(heap) == 1) [[unlikely]] {
        _heaps[heap].clear();
        return;
      }

      swap<true>(heap, size(heap) - 1, 0);
      _heaps[heap].pop_back();
      sift_down(heap, 0);
    }

    void remove(const std::size_t heap, const std::size_t pos) {
      _heaps[heap][pos].key = Comparator<Key>::kMinValue;
      sift_up(heap, pos);
      pop(heap);
    }

    void clear() {
      for (std::size_t heap = 0; heap < _heaps.size(); ++heap) {
        _heaps[heap].clear();
      }
    }

  private:
    std::size_t sift_up(const std::size_t heap, std::size_t pos) {
      while (pos != 0) {
        const std::size_t parent_pos = (pos - 1) / kTreeArity;

        if (!_comparator(_heaps[heap][parent_pos].key, _heaps[heap][pos].key)) {
          return pos;
        }

        swap<true>(heap, parent_pos, pos);
        pos = parent_pos;
      }

      return 0;
    }

    void sift_down(const std::size_t heap_id, std::size_t pos) {
      const auto &heap = _heaps[heap_id];
      const std::size_t heap_size = heap.size();

      while (true) {
        const std::size_t first_child = kTreeArity * pos + 1;
        if (first_child >= heap_size) {
          return;
        }

        const std::size_t last_child_p1 = std::min(first_child + kTreeArity, heap_size);

        std::size_t smallest_child = first_child;
        for (std::size_t child = first_child + 1; child < last_child_p1; ++child) {
          if (_comparator(heap[smallest_child].key, heap[child].key)) {
            smallest_child = child;
          }
        }

        if (_comparator(heap[smallest_child].key, heap[pos].key) ||
            heap[smallest_child].key == heap[pos].key) {
          return;
        }

        swap(heap_id, smallest_child, pos);
        pos = smallest_child;
      }
    }

    template <bool kSyncOnlyFirst = false>
    void swap(const std::size_t heap, const std::size_t a, const std::size_t b) {
      if constexpr (kSyncOnlyFirst) {
        _complementary_heaps[heap][_heaps[heap][a].complementary_pos].complementary_pos = b;
      } else {
        std::swap(
            _complementary_heaps[heap][_heaps[heap][a].complementary_pos].complementary_pos,
            _complementary_heaps[heap][_heaps[heap][b].complementary_pos].complementary_pos
        );
      }

      std::swap(_heaps[heap][a], _heaps[heap][b]);
    }

    Container<Container<HeapElement>> _heaps;
    Container<HeapElement> *_complementary_heaps;
    Comparator<Key> _comparator{};
  };

  using DynamicBinaryMaxForest = DynamicBinaryForest<binary_heap::max_heap_comparator>;
  using DynamicBinaryMinForest = DynamicBinaryForest<binary_heap::min_heap_comparator>;

public:
  DynamicBinaryMinMaxForest() {}

  DynamicBinaryMinMaxForest(const DynamicBinaryMinMaxForest &) = delete;
  DynamicBinaryMinMaxForest &operator=(const DynamicBinaryMinMaxForest &) = delete;

  DynamicBinaryMinMaxForest(DynamicBinaryMinMaxForest &&) noexcept = default;
  DynamicBinaryMinMaxForest &operator=(DynamicBinaryMinMaxForest &&) noexcept = default;

  void init(const std::size_t num_heaps) {
    _num_heaps = num_heaps;
    _size = 0;

    auto *max_forest_data = _max_forest.init(num_heaps);
    auto *min_forest_data = _min_forest.init(num_heaps);

    _max_forest.init_complementary_data(min_forest_data);
    _min_forest.init_complementary_data(max_forest_data);
  }

  [[nodiscard]] std::size_t size() const {
    return _size;
  }

  [[nodiscard]] std::size_t size(const std::size_t heap) const {
    KASSERT(heap < _num_heaps);
    KASSERT(_max_forest.size(heap) == _min_forest.size(heap));

    return _max_forest.size(heap);
  }

  [[nodiscard]] bool empty(const std::size_t heap) const {
    KASSERT(heap < _num_heaps);
    KASSERT(_max_forest.empty(heap) == _min_forest.empty(heap));

    return _max_forest.empty(heap);
  }

  void push(const std::size_t heap, const ID id, const Key key) {
    KASSERT(heap < _num_heaps);

    auto &element_min = _min_forest.push(heap, id, key);
    auto &element_max = _max_forest.push(heap, id, key);
    std::swap(element_min.complementary_pos, element_max.complementary_pos);

    _size += 1;
  }

  [[nodiscard]] ID peek_min_id(const std::size_t heap) const {
    KASSERT(heap < _num_heaps);
    KASSERT(!_min_forest.empty(heap));

    return _min_forest.peek_id(heap);
  }

  [[nodiscard]] ID peek_max_id(const std::size_t heap) const {
    KASSERT(heap < _num_heaps);
    KASSERT(!_max_forest.empty(heap));

    return _max_forest.peek_id(heap);
  }

  [[nodiscard]] Key peek_min_key(const std::size_t heap) const {
    KASSERT(heap < _num_heaps);
    KASSERT(!_min_forest.empty(heap));

    return _min_forest.peek_key(heap);
  }

  [[nodiscard]] Key peek_max_key(const std::size_t heap) const {
    KASSERT(heap < _num_heaps);
    KASSERT(!_max_forest.empty(heap));

    return _max_forest.peek_key(heap);
  }

  void pop_min(const std::size_t heap) {
    KASSERT(heap < _num_heaps);
    KASSERT(!_min_forest.empty(heap));
    KASSERT(!_max_forest.empty(heap));

    _max_forest.remove(heap, _min_forest.peek(heap).complementary_pos);
    _min_forest.pop(heap);
    _size -= 1;
  }

  void pop_max(const std::size_t heap) {
    KASSERT(heap < _num_heaps);
    KASSERT(!_min_forest.empty(heap));
    KASSERT(!_max_forest.empty(heap));

    _min_forest.remove(heap, _max_forest.peek(heap).complementary_pos);
    _max_forest.pop(heap);
    _size -= 1;
  }

  void clear() {
    _min_forest.clear();
    _max_forest.clear();
    _size = 0;
  }

private:
  std::size_t _num_heaps;
  std::size_t _size;

  DynamicBinaryMinForest _min_forest;
  DynamicBinaryMaxForest _max_forest;
};

//! Dynamic binary heap, not addressable
template <
    typename ID,
    typename Key,
    template <typename> typename Comparator,
    template <typename...> typename Container = std::vector>
class DynamicBinaryHeap {
  static constexpr std::size_t kTreeArity = 4;

public:
  struct HeapElement {
    ID id;
    Key key;
  };

  explicit DynamicBinaryHeap(const std::size_t initial_capacity = 0) {
    _heap.reserve(initial_capacity);
  }

  DynamicBinaryHeap(const DynamicBinaryHeap &) = delete;
  DynamicBinaryHeap &operator=(const DynamicBinaryHeap &) = delete;
  DynamicBinaryHeap(DynamicBinaryHeap &&) noexcept = default;
  DynamicBinaryHeap &operator=(DynamicBinaryHeap &&) noexcept = default;

  void push(const ID id, const Key key) {
    _heap.push_back({id, key});
    sift_up(_heap.size() - 1);
  }

  [[nodiscard]] ID peek_id() const {
    KASSERT(!empty());
    return _heap.front().id;
  }
  [[nodiscard]] Key peek_key() const {
    KASSERT(!empty());
    return _heap.front().key;
  }

  void pop() {
    std::swap(_heap.front(), _heap.back());
    _heap.pop_back();
    sift_down(0);
  }

  void clear() {
    _heap.clear();
  }
  [[nodiscard]] std::size_t size() const {
    return _heap.size();
  }
  [[nodiscard]] bool empty() const {
    return _heap.empty();
  }

  const auto &elements() {
    return _heap;
  }

private:
  void sift_up(std::size_t pos) {
    while (pos != 0) {
      const std::size_t parent = (pos - 1) / kTreeArity;
      if (_comparator(_heap[parent].key, _heap[pos].key)) {
        std::swap(_heap[pos], _heap[parent]);
      }
      pos = parent;
    }
  }

  void sift_down(std::size_t pos) {
    while (true) {
      const std::size_t first_child = kTreeArity * pos + 1;
      if (first_child >= size())
        return;

      std::size_t smallest_child = first_child;
      for (std::size_t c = first_child + 1; c < std::min(kTreeArity * pos + kTreeArity + 1, size());
           ++c) {
        if (_comparator(_heap[smallest_child].key, _heap[c].key)) {
          smallest_child = c;
        }
      }

      if (_comparator(_heap[smallest_child].key, _heap[pos].key) ||
          _heap[smallest_child].key == _heap[pos].key) {
        return;
      }

      std::swap(_heap[pos], _heap[smallest_child]);
      pos = smallest_child;
    }
  }

  Container<HeapElement> _heap{};
  Comparator<Key> _comparator{};
};

template <typename ID, typename Key, template <typename...> typename Container = std::vector>
using DynamicBinaryMaxHeap =
    DynamicBinaryHeap<ID, Key, binary_heap::max_heap_comparator, Container>;

<<<<<<< HEAD
template <typename ID, typename Key, template <typename...> typename Container = std::vector>
using DynamicBinaryMinHeap =
    DynamicBinaryHeap<ID, Key, binary_heap::min_heap_comparator, Container>;
=======
template <typename ID, typename Key>
using DynamicBinaryMinHeap = DynamicBinaryHeap<ID, Key, binary_heap::min_heap_comparator>;

>>>>>>> b3457a3d
} // namespace kaminpar<|MERGE_RESOLUTION|>--- conflicted
+++ resolved
@@ -1143,13 +1143,8 @@
 using DynamicBinaryMaxHeap =
     DynamicBinaryHeap<ID, Key, binary_heap::max_heap_comparator, Container>;
 
-<<<<<<< HEAD
 template <typename ID, typename Key, template <typename...> typename Container = std::vector>
 using DynamicBinaryMinHeap =
     DynamicBinaryHeap<ID, Key, binary_heap::min_heap_comparator, Container>;
-=======
-template <typename ID, typename Key>
-using DynamicBinaryMinHeap = DynamicBinaryHeap<ID, Key, binary_heap::min_heap_comparator>;
-
->>>>>>> b3457a3d
+
 } // namespace kaminpar