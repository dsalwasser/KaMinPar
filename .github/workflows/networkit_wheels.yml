name: Wheel builder for NetworKit bindings

on:
  push:
    branches: ["main", "ci/test/pypi-publish"]
  pull_request:
    branches: ["main"]

permissions:
  contents: read

jobs:
  build-networkit-wheels:
    name: Build KaMinPar NetworKit wheel for ${{ matrix.python }}

    strategy:
      matrix:
        python: ["cp310", "cp311", "cp312", "cp313"]
      fail-fast: false

    runs-on: ubuntu-24.04
    steps:
      - name: Checkout KaMinPar
        uses: actions/checkout@11bd71901bbe5b1630ceea73d27597364c9af683 # v4.2.2

      - name: Build wheels
        uses: pypa/cibuildwheel@6cccd09a31908ffd175b012fb8bf4e1dbda3bc6c # v2.23.0
        env:
          CIBW_BUILD: ${{ matrix.python }}-manylinux_x86_64
        with:
          package-dir: bindings/networkit
          output-dir: bindings/networkit/dist

      - name: Store wheels
        uses: actions/upload-artifact@ea165f8d65b6e75b540449e92b4886f43607fa02 # v4.6.2
        with:
          name: kaminpar-networkit-wheel-${{ matrix.python }}
          path: bindings/networkit/dist/
          if-no-files-found: error

  build-networkit-sdist:
    name: Build KaMinPar NetworKit source distribution
    runs-on: ubuntu-24.04
    steps:
      - name: Checkout KaMinPar
        uses: actions/checkout@11bd71901bbe5b1630ceea73d27597364c9af683 # v4.2.2

      - name: Set up Python
        uses: actions/setup-python@42375524e23c412d93fb67b49958b491fce71c38 # v5.4.0
        with:
          python-version: "3.13"

      - name: Build source distribution
        run: |
          # Create a requirements file with pinned versions and hashes for security
          echo "build==1.2.2.post1 --hash=sha256:1d61c0887fa860c01971625baae8bdd338e517b836a2f70dd1f7aa3a6b2fc5b5" > build-requirements.txt
          echo "packaging==24.2 --hash=sha256:09abb1bccd265c01f4a3aa3f7a7db064b36514d2cba19a2f694fe6150451a759" >> build-requirements.txt
          echo "pyproject_hooks==1.2.0 --hash=sha256:9e5c6bfa8dcc30091c74b0cf803c81fdd29d94f01992a7707bc97babb1141913" >> build-requirements.txt
          # Install the required build dependencies using the requirements file and build the sdist
          python -m pip install --require-hashes -r build-requirements.txt
          python -m build --sdist bindings/networkit/

      - name: Store sdist
        uses: actions/upload-artifact@ea165f8d65b6e75b540449e92b4886f43607fa02 # v4.6.2
        with:
          name: kaminpar-networkit-sdist
          path: bindings/networkit/dist/
          if-no-files-found: error

<<<<<<< HEAD
  publish-networkit-to-testpypi:
    name: Publish KaMinPar NetworKit distribution to TestPyPI
    if: github.repository_owner == 'dsalwasser'
=======
  publish-networkit-to-pypi:
    name: Publish KaMinPar NetworKit distribution to PyPI
    if: github.repository_owner == 'KaHIP' && startsWith(github.ref, 'refs/tags/')
    needs:
      - build-networkit-wheels
      - build-networkit-sdist

    environment:
      name: pypi
      url: https://pypi.org/p/kaminpar-networkit
    permissions:
      id-token: write

    runs-on: ubuntu-24.04
    steps:
      - name: Download all the dists
        uses: actions/download-artifact@95815c38cf2ff2164869cbab79da8d1f422bc89e # v4.2.1
        with:
          pattern: kaminpar-networkit-*
          merge-multiple: true
          path: dist/

      - name: Publish distribution to PyPI
        uses: pypa/gh-action-pypi-publish@76f52bc884231f62b9a034ebfe128415bbaabdfc # v1.12.4
        with:
          print-hash: true
          verbose: true

  publish-networkit-to-testpypi:
    name: Publish KaMinPar NetworKit distribution to TestPyPI
    if: github.repository_owner == 'KaHIP' && startsWith(github.ref, 'refs/tags/')
>>>>>>> 24110a4f
    needs:
      - build-networkit-wheels
      - build-networkit-sdist

    environment:
      name: testpypi
      url: https://test.pypi.org/p/kaminpar-networkit
    permissions:
      id-token: write

    runs-on: ubuntu-24.04
    steps:
      - name: Download all the dists
        uses: actions/download-artifact@95815c38cf2ff2164869cbab79da8d1f422bc89e # v4.2.1
        with:
          pattern: kaminpar-networkit-*
          merge-multiple: true
          path: dist/

      - name: Publish distribution to TestPyPI
        uses: pypa/gh-action-pypi-publish@76f52bc884231f62b9a034ebfe128415bbaabdfc # v1.12.4
        with:
          repository-url: https://test.pypi.org/legacy/
          print-hash: true
          verbose: true<|MERGE_RESOLUTION|>--- conflicted
+++ resolved
@@ -67,43 +67,9 @@
           path: bindings/networkit/dist/
           if-no-files-found: error
 
-<<<<<<< HEAD
   publish-networkit-to-testpypi:
     name: Publish KaMinPar NetworKit distribution to TestPyPI
     if: github.repository_owner == 'dsalwasser'
-=======
-  publish-networkit-to-pypi:
-    name: Publish KaMinPar NetworKit distribution to PyPI
-    if: github.repository_owner == 'KaHIP' && startsWith(github.ref, 'refs/tags/')
-    needs:
-      - build-networkit-wheels
-      - build-networkit-sdist
-
-    environment:
-      name: pypi
-      url: https://pypi.org/p/kaminpar-networkit
-    permissions:
-      id-token: write
-
-    runs-on: ubuntu-24.04
-    steps:
-      - name: Download all the dists
-        uses: actions/download-artifact@95815c38cf2ff2164869cbab79da8d1f422bc89e # v4.2.1
-        with:
-          pattern: kaminpar-networkit-*
-          merge-multiple: true
-          path: dist/
-
-      - name: Publish distribution to PyPI
-        uses: pypa/gh-action-pypi-publish@76f52bc884231f62b9a034ebfe128415bbaabdfc # v1.12.4
-        with:
-          print-hash: true
-          verbose: true
-
-  publish-networkit-to-testpypi:
-    name: Publish KaMinPar NetworKit distribution to TestPyPI
-    if: github.repository_owner == 'KaHIP' && startsWith(github.ref, 'refs/tags/')
->>>>>>> 24110a4f
     needs:
       - build-networkit-wheels
       - build-networkit-sdist
