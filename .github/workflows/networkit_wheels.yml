--- conflicted
+++ resolved
@@ -2,11 +2,7 @@
 
 on:
   push:
-<<<<<<< HEAD
-    branches: [ "main", "ci/test/pypi-publish" ]
-=======
-    branches: ["main"]
->>>>>>> e67b96a9
+    branches: ["main", "ci/test/pypi-publish"]
   pull_request:
     branches: ["main"]
 
@@ -66,39 +62,9 @@
           path: bindings/networkit/dist/
           if-no-files-found: error
 
-  publish-networkit-to-pypi:
-    name: Publish KaMinPar NetworKit distribution to PyPI
-    if: github.repository_owner == 'KaHIP' && startsWith(github.ref, 'refs/tags/')
-    needs:
-      - build-networkit-wheels
-      - build-networkit-sdist
-
-    environment:
-      name: pypi
-      url: https://pypi.org/p/kaminpar-networkit
-    permissions:
-      id-token: write
-
-    runs-on: ubuntu-24.04
-    steps:
-      - name: Download all the dists
-        uses: actions/download-artifact@95815c38cf2ff2164869cbab79da8d1f422bc89e # v4.2.1
-        with:
-          pattern: kaminpar-networkit-*
-          merge-multiple: true
-          path: dist/
-          print-hash: true
-
-      - name: Publish distribution to PyPI
-        uses: pypa/gh-action-pypi-publish@76f52bc884231f62b9a034ebfe128415bbaabdfc # v1.12.4
-
   publish-networkit-to-testpypi:
     name: Publish KaMinPar NetworKit distribution to TestPyPI
-<<<<<<< HEAD
     if: github.repository_owner == 'dsalwasser'
-=======
-    if: github.repository_owner == 'KaHIP' && github.ref == 'refs/heads/main'
->>>>>>> e67b96a9
     needs:
       - build-networkit-wheels
       - build-networkit-sdist
